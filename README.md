--- conflicted
+++ resolved
@@ -198,11 +198,7 @@
 - **Bulbs**: L510B, L510E, L530E
 - **Light Strips**: L900-10, L900-5, L920-5, L930-5
 - **Hubs**: H100
-<<<<<<< HEAD
-- **Hub-Connected Devices<sup>\*\*\*</sup>**: S200D, T100, T110, T300, T310, T315
-=======
-- **Hub-Connected Devices<sup>\*\*\*</sup>**: S200B, T100, T110, T300, T310, T315
->>>>>>> ad6472c0
+- **Hub-Connected Devices<sup>\*\*\*</sup>**: S200B, S200D, T100, T110, T300, T310, T315
 
 <!--SUPPORTED_END-->
 <sup>\*</sup>&nbsp;&nbsp; Model requires authentication<br>

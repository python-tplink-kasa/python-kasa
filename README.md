--- conflicted
+++ resolved
@@ -222,28 +222,26 @@
 
 The following devices have been tested and confirmed as working. If your device is unlisted but working, please open a pull request to update the list and add a fixture file (use `python -m devtools.dump_devinfo` to generate one).
 
-<<<<<<< HEAD
+<!--Do not edit text inside the SUPPORTED section below -->
 <!--SUPPORTED_START-->
+
 ### Supported Kasa devices
-=======
-#### Hubs
-
-* Tapo H100
->>>>>>> d82747d7
 
 - **Plugs**: EP10, EP25<sup>\*</sup>, ES20M, HS100<sup>\*\*</sup>, HS103, HS105, HS110, HS220, KP100, KP105, KP115, KP125, KP125M<sup>\*</sup>, KP401, KP405, KS220M, KS230
+- **Bulbs**: KL110, KL120, KL125, KL130, KL135, KL50, KL60, LB100, LB110, LB120, LB130
+- **Light Strips**: KL400L5, KL420L5, KL430
 - **Power Strips**: EP40, HS107, HS300, KP200, KP303, KP400
 - **Wall Switches**: HS200, HS210, KS200M, KS205<sup>\*</sup>, KS225<sup>\*</sup>
-- **Bulbs**: KL110, KL120, KL125, KL130, KL135, KL50, KL60, LB100, LB110, LB120, LB130
-- **Light Strips**: KL400L5, KL420L5, KL430
 
 ### Supported Tapo<sup>\*</sup> devices
 
+- **Hubs**: H100
+- **Bulbs**: L510B, L510E, L530E
+- **Light Strips**: L900-10, L900-5, L920-5, L930-5
 - **Plugs**: P100, P110, P125M, P135, TP15
 - **Power Strips**: P300, TP25
 - **Wall Switches**: S500D, S505
-- **Bulbs**: L510B, L510E, L530E
-- **Light Strips**: L900-10, L900-5, L920-5, L930-5
+
 
 <!--SUPPORTED_END-->
 <sup>*</sup>&nbsp; Model requires authentication<br>

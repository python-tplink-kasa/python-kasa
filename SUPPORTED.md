# Supported devices

The following devices have been tested and confirmed as working. If your device is unlisted but working, please open a pull request to update the list and add a fixture file (use `python -m devtools.dump_devinfo` to generate one).

> [!NOTE]
> The hub attached Tapo buttons S200B and S200D do not currently support alerting when the button is pressed.


<!--Do not edit text inside the SUPPORTED section below -->
<!--SUPPORTED_START-->
## Kasa devices

Some newer Kasa devices require authentication. These are marked with <sup>*</sup> in the list below.<br>Hub-Connected Devices may work across TAPO/KASA branded hubs even if they don't work across the native apps.

### Plugs

- **EP10**
  - Hardware: 1.0 (US) / Firmware: 1.0.2
- **EP25**
  - Hardware: 2.6 (US) / Firmware: 1.0.1<sup>\*</sup>
  - Hardware: 2.6 (US) / Firmware: 1.0.2<sup>\*</sup>
- **HS100**
  - Hardware: 1.0 (UK) / Firmware: 1.2.6
  - Hardware: 4.1 (UK) / Firmware: 1.1.0<sup>\*</sup>
  - Hardware: 1.0 (US) / Firmware: 1.2.5
  - Hardware: 2.0 (US) / Firmware: 1.5.6
- **HS103**
  - Hardware: 1.0 (US) / Firmware: 1.5.7
  - Hardware: 2.1 (US) / Firmware: 1.1.2
  - Hardware: 2.1 (US) / Firmware: 1.1.4
- **HS105**
  - Hardware: 1.0 (US) / Firmware: 1.5.6
- **HS110**
  - Hardware: 1.0 (EU) / Firmware: 1.2.5
  - Hardware: 4.0 (EU) / Firmware: 1.0.4
  - Hardware: 1.0 (US) / Firmware: 1.2.6
- **KP100**
  - Hardware: 3.0 (US) / Firmware: 1.0.1
- **KP105**
  - Hardware: 1.0 (UK) / Firmware: 1.0.5
  - Hardware: 1.0 (UK) / Firmware: 1.0.7
- **KP115**
  - Hardware: 1.0 (EU) / Firmware: 1.0.16
  - Hardware: 1.0 (US) / Firmware: 1.0.17
  - Hardware: 1.0 (US) / Firmware: 1.0.21
- **KP125**
  - Hardware: 1.0 (US) / Firmware: 1.0.6
- **KP125M**
  - Hardware: 1.0 (US) / Firmware: 1.1.3<sup>\*</sup>
  - Hardware: 1.0 (US) / Firmware: 1.2.3<sup>\*</sup>
- **KP401**
  - Hardware: 1.0 (US) / Firmware: 1.0.0

### Power Strips

- **EP40**
  - Hardware: 1.0 (US) / Firmware: 1.0.2
- **EP40M**
  - Hardware: 1.0 (US) / Firmware: 1.1.0<sup>\*</sup>
- **HS107**
  - Hardware: 1.0 (US) / Firmware: 1.0.8
- **HS300**
  - Hardware: 1.0 (US) / Firmware: 1.0.10
  - Hardware: 1.0 (US) / Firmware: 1.0.21
  - Hardware: 2.0 (US) / Firmware: 1.0.12
  - Hardware: 2.0 (US) / Firmware: 1.0.3
- **KP200**
  - Hardware: 3.0 (US) / Firmware: 1.0.3
- **KP303**
  - Hardware: 1.0 (UK) / Firmware: 1.0.3
  - Hardware: 2.0 (US) / Firmware: 1.0.3
  - Hardware: 2.0 (US) / Firmware: 1.0.9
- **KP400**
  - Hardware: 1.0 (US) / Firmware: 1.0.10
  - Hardware: 2.0 (US) / Firmware: 1.0.6
  - Hardware: 3.0 (US) / Firmware: 1.0.3
  - Hardware: 3.0 (US) / Firmware: 1.0.4

### Wall Switches

- **ES20M**
  - Hardware: 1.0 (US) / Firmware: 1.0.11
  - Hardware: 1.0 (US) / Firmware: 1.0.8
- **HS200**
  - Hardware: 2.0 (US) / Firmware: 1.5.7
  - Hardware: 3.0 (US) / Firmware: 1.1.5
  - Hardware: 5.0 (US) / Firmware: 1.0.11
  - Hardware: 5.0 (US) / Firmware: 1.0.2
  - Hardware: 5.26 (US) / Firmware: 1.0.3<sup>\*</sup>
- **HS210**
  - Hardware: 1.0 (US) / Firmware: 1.5.8
  - Hardware: 2.0 (US) / Firmware: 1.1.5
- **HS220**
  - Hardware: 1.0 (US) / Firmware: 1.5.7
  - Hardware: 2.0 (US) / Firmware: 1.0.3
  - Hardware: 3.26 (US) / Firmware: 1.0.1<sup>\*</sup>
- **KP405**
  - Hardware: 1.0 (US) / Firmware: 1.0.5
  - Hardware: 1.0 (US) / Firmware: 1.0.6
- **KS200M**
  - Hardware: 1.0 (US) / Firmware: 1.0.10
  - Hardware: 1.0 (US) / Firmware: 1.0.11
  - Hardware: 1.0 (US) / Firmware: 1.0.12
  - Hardware: 1.0 (US) / Firmware: 1.0.8
- **KS205**
  - Hardware: 1.0 (US) / Firmware: 1.0.2<sup>\*</sup>
  - Hardware: 1.0 (US) / Firmware: 1.1.0<sup>\*</sup>
- **KS220**
  - Hardware: 1.0 (US) / Firmware: 1.0.13
- **KS220M**
  - Hardware: 1.0 (US) / Firmware: 1.0.4
- **KS225**
  - Hardware: 1.0 (US) / Firmware: 1.0.2<sup>\*</sup>
  - Hardware: 1.0 (US) / Firmware: 1.1.0<sup>\*</sup>
- **KS230**
  - Hardware: 1.0 (US) / Firmware: 1.0.14
- **KS240**
  - Hardware: 1.0 (US) / Firmware: 1.0.4<sup>\*</sup>
  - Hardware: 1.0 (US) / Firmware: 1.0.5<sup>\*</sup>
  - Hardware: 1.0 (US) / Firmware: 1.0.7<sup>\*</sup>

### Bulbs

- **KL110**
  - Hardware: 1.0 (US) / Firmware: 1.8.11
- **KL120**
  - Hardware: 1.0 (US) / Firmware: 1.8.11
  - Hardware: 1.0 (US) / Firmware: 1.8.6
- **KL125**
  - Hardware: 1.20 (US) / Firmware: 1.0.5
  - Hardware: 2.0 (US) / Firmware: 1.0.7
  - Hardware: 4.0 (US) / Firmware: 1.0.5
- **KL130**
  - Hardware: 1.0 (EU) / Firmware: 1.8.8
  - Hardware: 1.0 (US) / Firmware: 1.8.11
- **KL135**
  - Hardware: 1.0 (US) / Firmware: 1.0.15
  - Hardware: 1.0 (US) / Firmware: 1.0.6
- **KL50**
  - Hardware: 1.0 (US) / Firmware: 1.1.13
- **KL60**
  - Hardware: 1.0 (UN) / Firmware: 1.1.4
  - Hardware: 1.0 (US) / Firmware: 1.1.13
- **LB110**
  - Hardware: 1.0 (US) / Firmware: 1.8.11

### Light Strips

- **KL400L5**
  - Hardware: 1.0 (US) / Firmware: 1.0.5
  - Hardware: 1.0 (US) / Firmware: 1.0.8
- **KL420L5**
  - Hardware: 1.0 (US) / Firmware: 1.0.2
- **KL430**
  - Hardware: 2.0 (UN) / Firmware: 1.0.8
  - Hardware: 1.0 (US) / Firmware: 1.0.10
  - Hardware: 2.0 (US) / Firmware: 1.0.11
  - Hardware: 2.0 (US) / Firmware: 1.0.8
  - Hardware: 2.0 (US) / Firmware: 1.0.9

### Hubs

- **KH100**
  - Hardware: 1.0 (EU) / Firmware: 1.2.3<sup>\*</sup>
  - Hardware: 1.0 (EU) / Firmware: 1.5.12<sup>\*</sup>
  - Hardware: 1.0 (UK) / Firmware: 1.5.6<sup>\*</sup>

### Hub-Connected Devices

- **KE100**
  - Hardware: 1.0 (EU) / Firmware: 2.4.0<sup>\*</sup>
  - Hardware: 1.0 (EU) / Firmware: 2.8.0<sup>\*</sup>
  - Hardware: 1.0 (UK) / Firmware: 2.8.0<sup>\*</sup>


## Tapo devices

All Tapo devices require authentication.<br>Hub-Connected Devices may work across TAPO/KASA branded hubs even if they don't work across the native apps.

### Plugs

- **P100**
  - Hardware: 1.0.0 (US) / Firmware: 1.1.3
  - Hardware: 1.0.0 (US) / Firmware: 1.3.7
  - Hardware: 1.0.0 (US) / Firmware: 1.4.0
- **P110**
  - Hardware: 1.0 (EU) / Firmware: 1.0.7
  - Hardware: 1.0 (EU) / Firmware: 1.2.3
  - Hardware: 1.0 (UK) / Firmware: 1.3.0
- **P110M**
<<<<<<< HEAD
  - Hardware: 1.0 (EU) / Firmware: 1.2.3
=======
  - Hardware: 1.0 (AU) / Firmware: 1.2.3
>>>>>>> ea73b858
- **P115**
  - Hardware: 1.0 (EU) / Firmware: 1.2.3
- **P125M**
  - Hardware: 1.0 (US) / Firmware: 1.1.0
- **P135**
  - Hardware: 1.0 (US) / Firmware: 1.0.5
- **TP15**
  - Hardware: 1.0 (US) / Firmware: 1.0.3

### Power Strips

- **P300**
  - Hardware: 1.0 (EU) / Firmware: 1.0.13
  - Hardware: 1.0 (EU) / Firmware: 1.0.15
  - Hardware: 1.0 (EU) / Firmware: 1.0.7
- **P304M**
  - Hardware: 1.0 (UK) / Firmware: 1.0.3
- **TP25**
  - Hardware: 1.0 (US) / Firmware: 1.0.2

### Wall Switches

- **S500D**
  - Hardware: 1.0 (US) / Firmware: 1.0.5
- **S505**
  - Hardware: 1.0 (US) / Firmware: 1.0.2
- **S505D**
  - Hardware: 1.0 (US) / Firmware: 1.1.0

### Bulbs

- **L510B**
  - Hardware: 3.0 (EU) / Firmware: 1.0.5
- **L510E**
  - Hardware: 3.0 (US) / Firmware: 1.0.5
  - Hardware: 3.0 (US) / Firmware: 1.1.2
- **L530E**
  - Hardware: 3.0 (EU) / Firmware: 1.0.6
  - Hardware: 3.0 (EU) / Firmware: 1.1.0
  - Hardware: 3.0 (EU) / Firmware: 1.1.6
  - Hardware: 2.0 (US) / Firmware: 1.1.0
- **L630**
  - Hardware: 1.0 (EU) / Firmware: 1.1.2

### Light Strips

- **L900-10**
  - Hardware: 1.0 (EU) / Firmware: 1.0.17
  - Hardware: 1.0 (US) / Firmware: 1.0.11
- **L900-5**
  - Hardware: 1.0 (EU) / Firmware: 1.0.17
  - Hardware: 1.0 (EU) / Firmware: 1.1.0
- **L920-5**
  - Hardware: 1.0 (EU) / Firmware: 1.0.7
  - Hardware: 1.0 (EU) / Firmware: 1.1.3
  - Hardware: 1.0 (US) / Firmware: 1.1.0
  - Hardware: 1.0 (US) / Firmware: 1.1.3
- **L930-5**
  - Hardware: 1.0 (US) / Firmware: 1.1.2

### Cameras

- **C210**
  - Hardware: 2.0 (EU) / Firmware: 1.4.2
  - Hardware: 2.0 (EU) / Firmware: 1.4.3
- **TC65**
  - Hardware: 1.0 / Firmware: 1.3.9

### Hubs

- **H100**
  - Hardware: 1.0 (EU) / Firmware: 1.2.3
  - Hardware: 1.0 (EU) / Firmware: 1.5.10
  - Hardware: 1.0 (EU) / Firmware: 1.5.5
- **H200**
  - Hardware: 1.0 (EU) / Firmware: 1.3.2
  - Hardware: 1.0 (US) / Firmware: 1.3.6

### Hub-Connected Devices

- **S200B**
  - Hardware: 1.0 (EU) / Firmware: 1.11.0
  - Hardware: 1.0 (US) / Firmware: 1.12.0
- **S200D**
  - Hardware: 1.0 (EU) / Firmware: 1.11.0
  - Hardware: 1.0 (EU) / Firmware: 1.12.0
- **T100**
  - Hardware: 1.0 (EU) / Firmware: 1.12.0
- **T110**
  - Hardware: 1.0 (EU) / Firmware: 1.8.0
  - Hardware: 1.0 (EU) / Firmware: 1.9.0
  - Hardware: 1.0 (US) / Firmware: 1.9.0
- **T300**
  - Hardware: 1.0 (EU) / Firmware: 1.7.0
- **T310**
  - Hardware: 1.0 (EU) / Firmware: 1.5.0
  - Hardware: 1.0 (US) / Firmware: 1.5.0
- **T315**
  - Hardware: 1.0 (EU) / Firmware: 1.7.0
  - Hardware: 1.0 (US) / Firmware: 1.8.0


<!--SUPPORTED_END--><|MERGE_RESOLUTION|>--- conflicted
+++ resolved
@@ -188,11 +188,8 @@
   - Hardware: 1.0 (EU) / Firmware: 1.2.3
   - Hardware: 1.0 (UK) / Firmware: 1.3.0
 - **P110M**
-<<<<<<< HEAD
-  - Hardware: 1.0 (EU) / Firmware: 1.2.3
-=======
   - Hardware: 1.0 (AU) / Firmware: 1.2.3
->>>>>>> ea73b858
+  - Hardware: 1.0 (EU) / Firmware: 1.2.3
 - **P115**
   - Hardware: 1.0 (EU) / Firmware: 1.2.3
 - **P125M**

# Supported devices

The following devices have been tested and confirmed as working. If your device is unlisted but working, please open a pull request to update the list and add a fixture file (use `python -m devtools.dump_devinfo` to generate one).

> [!NOTE]
> The hub attached Tapo buttons S200B and S200D do not currently support alerting when the button is pressed.

> [!NOTE]
> Some firmware versions of Tapo Cameras will not authenticate unless you enable "Tapo Lab" > "Third-Party Compatibility" in the native Tapo app.
> Alternatively, you can factory reset and then prevent the device from accessing the internet.

<!--Do not edit text inside the SUPPORTED section below -->
<!--SUPPORTED_START-->
## Kasa devices

Some newer Kasa devices require authentication. These are marked with [^1] in the list below.<br>Hub-Connected Devices may work across TAPO/KASA branded hubs even if they don't work across the native apps.

### Plugs

- **EP10**
  - Hardware: 1.0 (US) / Firmware: 1.0.2
- **EP25**
  - Hardware: 2.6 (US) / Firmware: 1.0.1[^1]
  - Hardware: 2.6 (US) / Firmware: 1.0.2[^1]
- **HS100**
  - Hardware: 1.0 (UK) / Firmware: 1.2.6
  - Hardware: 4.1 (UK) / Firmware: 1.1.0[^1]
  - Hardware: 1.0 (US) / Firmware: 1.2.5
  - Hardware: 2.0 (US) / Firmware: 1.5.6
- **HS103**
  - Hardware: 1.0 (US) / Firmware: 1.5.7
  - Hardware: 2.1 (US) / Firmware: 1.1.2
  - Hardware: 2.1 (US) / Firmware: 1.1.4
- **HS105**
  - Hardware: 1.0 (US) / Firmware: 1.5.6
- **HS110**
  - Hardware: 1.0 (EU) / Firmware: 1.2.5
  - Hardware: 4.0 (EU) / Firmware: 1.0.4
  - Hardware: 1.0 (US) / Firmware: 1.2.6
- **KP100**
  - Hardware: 3.0 (US) / Firmware: 1.0.1
- **KP105**
  - Hardware: 1.0 (UK) / Firmware: 1.0.5
  - Hardware: 1.0 (UK) / Firmware: 1.0.7
- **KP115**
  - Hardware: 1.0 (EU) / Firmware: 1.0.16
  - Hardware: 1.0 (US) / Firmware: 1.0.17
  - Hardware: 1.0 (US) / Firmware: 1.0.21
- **KP125**
  - Hardware: 1.0 (US) / Firmware: 1.0.6
- **KP125M**
  - Hardware: 1.0 (US) / Firmware: 1.1.3[^1]
  - Hardware: 1.0 (US) / Firmware: 1.2.3[^1]
- **KP401**
  - Hardware: 1.0 (US) / Firmware: 1.0.0

### Power Strips

- **EP40**
  - Hardware: 1.0 (US) / Firmware: 1.0.2
- **EP40M**
  - Hardware: 1.0 (US) / Firmware: 1.1.0[^1]
- **HS107**
  - Hardware: 1.0 (US) / Firmware: 1.0.8
- **HS300**
  - Hardware: 1.0 (US) / Firmware: 1.0.10
  - Hardware: 1.0 (US) / Firmware: 1.0.21
  - Hardware: 2.0 (US) / Firmware: 1.0.12
  - Hardware: 2.0 (US) / Firmware: 1.0.3
- **KP200**
  - Hardware: 3.0 (US) / Firmware: 1.0.3
- **KP303**
  - Hardware: 1.0 (UK) / Firmware: 1.0.3
  - Hardware: 2.0 (US) / Firmware: 1.0.3
  - Hardware: 2.0 (US) / Firmware: 1.0.9
- **KP400**
  - Hardware: 1.0 (US) / Firmware: 1.0.10
  - Hardware: 2.0 (US) / Firmware: 1.0.6
  - Hardware: 3.0 (US) / Firmware: 1.0.3
  - Hardware: 3.0 (US) / Firmware: 1.0.4

### Wall Switches

- **ES20M**
  - Hardware: 1.0 (US) / Firmware: 1.0.11
  - Hardware: 1.0 (US) / Firmware: 1.0.8
- **HS200**
  - Hardware: 2.0 (US) / Firmware: 1.5.7
  - Hardware: 3.0 (US) / Firmware: 1.1.5
  - Hardware: 5.0 (US) / Firmware: 1.0.11
  - Hardware: 5.0 (US) / Firmware: 1.0.2
  - Hardware: 5.26 (US) / Firmware: 1.0.3[^1]
- **HS210**
  - Hardware: 1.0 (US) / Firmware: 1.5.8
  - Hardware: 2.0 (US) / Firmware: 1.1.5
  - Hardware: 3.0 (US) / Firmware: 1.0.10
- **HS220**
  - Hardware: 1.0 (US) / Firmware: 1.5.7
  - Hardware: 2.0 (US) / Firmware: 1.0.3
  - Hardware: 3.26 (US) / Firmware: 1.0.1[^1]
- **KP405**
  - Hardware: 1.0 (US) / Firmware: 1.0.5
  - Hardware: 1.0 (US) / Firmware: 1.0.6
- **KS200**
  - Hardware: 1.0 (US) / Firmware: 1.0.8
- **KS200M**
  - Hardware: 1.0 (US) / Firmware: 1.0.10
  - Hardware: 1.0 (US) / Firmware: 1.0.11
  - Hardware: 1.0 (US) / Firmware: 1.0.12
  - Hardware: 1.0 (US) / Firmware: 1.0.8
- **KS205**
  - Hardware: 1.0 (US) / Firmware: 1.0.2[^1]
  - Hardware: 1.0 (US) / Firmware: 1.1.0[^1]
- **KS220**
  - Hardware: 1.0 (US) / Firmware: 1.0.13
- **KS220M**
  - Hardware: 1.0 (US) / Firmware: 1.0.4
- **KS225**
  - Hardware: 1.0 (US) / Firmware: 1.0.2[^1]
  - Hardware: 1.0 (US) / Firmware: 1.1.0[^1]
- **KS230**
  - Hardware: 1.0 (US) / Firmware: 1.0.14
  - Hardware: 2.0 (US) / Firmware: 1.0.11
- **KS240**
  - Hardware: 1.0 (US) / Firmware: 1.0.4[^1]
  - Hardware: 1.0 (US) / Firmware: 1.0.5[^1]
  - Hardware: 1.0 (US) / Firmware: 1.0.7[^1]

### Bulbs

- **KL110**
  - Hardware: 1.0 (US) / Firmware: 1.8.11
- **KL120**
  - Hardware: 1.0 (US) / Firmware: 1.8.11
  - Hardware: 1.0 (US) / Firmware: 1.8.6
- **KL125**
  - Hardware: 1.20 (US) / Firmware: 1.0.5
  - Hardware: 2.0 (US) / Firmware: 1.0.7
  - Hardware: 4.0 (US) / Firmware: 1.0.5
- **KL130**
  - Hardware: 1.0 (EU) / Firmware: 1.8.8
  - Hardware: 1.0 (US) / Firmware: 1.8.11
- **KL135**
  - Hardware: 1.0 (US) / Firmware: 1.0.15
  - Hardware: 1.0 (US) / Firmware: 1.0.6
- **KL50**
  - Hardware: 1.0 (US) / Firmware: 1.1.13
- **KL60**
  - Hardware: 1.0 (UN) / Firmware: 1.1.4
  - Hardware: 1.0 (US) / Firmware: 1.1.13
- **LB110**
  - Hardware: 1.0 (US) / Firmware: 1.8.11

### Light Strips

- **KL400L5**
  - Hardware: 1.0 (US) / Firmware: 1.0.5
  - Hardware: 1.0 (US) / Firmware: 1.0.8
- **KL420L5**
  - Hardware: 1.0 (US) / Firmware: 1.0.2
- **KL430**
  - Hardware: 2.0 (UN) / Firmware: 1.0.8
  - Hardware: 1.0 (US) / Firmware: 1.0.10
  - Hardware: 2.0 (US) / Firmware: 1.0.11
  - Hardware: 2.0 (US) / Firmware: 1.0.8
  - Hardware: 2.0 (US) / Firmware: 1.0.9

### Hubs

- **KH100**
  - Hardware: 1.0 (EU) / Firmware: 1.2.3[^1]
  - Hardware: 1.0 (EU) / Firmware: 1.5.12[^1]
  - Hardware: 1.0 (UK) / Firmware: 1.5.6[^1]

### Hub-Connected Devices

- **KE100**
  - Hardware: 1.0 (EU) / Firmware: 2.4.0[^1]
  - Hardware: 1.0 (EU) / Firmware: 2.8.0[^1]
  - Hardware: 1.0 (UK) / Firmware: 2.8.0[^1]


## Tapo devices

All Tapo devices require authentication.<br>Hub-Connected Devices may work across TAPO/KASA branded hubs even if they don't work across the native apps.

### Plugs

- **P100**
  - Hardware: 1.0.0 (US) / Firmware: 1.1.3
  - Hardware: 1.0.0 (US) / Firmware: 1.3.7
  - Hardware: 1.0.0 (US) / Firmware: 1.4.0
- **P110**
  - Hardware: 1.0 (EU) / Firmware: 1.0.7
  - Hardware: 1.0 (EU) / Firmware: 1.2.3
  - Hardware: 1.0 (UK) / Firmware: 1.3.0
- **P110M**
  - Hardware: 1.0 (AU) / Firmware: 1.2.3
  - Hardware: 1.0 (EU) / Firmware: 1.2.3
- **P115**
  - Hardware: 1.0 (EU) / Firmware: 1.2.3
  - Hardware: 1.0 (US) / Firmware: 1.1.3
- **P125M**
  - Hardware: 1.0 (US) / Firmware: 1.1.0
- **P135**
  - Hardware: 1.0 (US) / Firmware: 1.0.5
  - Hardware: 1.0 (US) / Firmware: 1.2.0
- **TP15**
  - Hardware: 1.0 (US) / Firmware: 1.0.3

### Power Strips

- **P210M**
  - Hardware: 1.0 (US) / Firmware: 1.0.3
- **P300**
  - Hardware: 1.0 (EU) / Firmware: 1.0.13
  - Hardware: 1.0 (EU) / Firmware: 1.0.15
  - Hardware: 1.0 (EU) / Firmware: 1.0.7
- **P304M**
  - Hardware: 1.0 (UK) / Firmware: 1.0.3
- **P306**
  - Hardware: 1.0 (US) / Firmware: 1.1.2
- **TP25**
  - Hardware: 1.0 (US) / Firmware: 1.0.2

### Wall Switches

- **S210**
  - Hardware: 1.0 (EU) / Firmware: 1.9.0
- **S220**
  - Hardware: 1.0 (EU) / Firmware: 1.9.0
- **S500D**
  - Hardware: 1.0 (US) / Firmware: 1.0.5
- **S505**
  - Hardware: 1.0 (US) / Firmware: 1.0.2
- **S505D**
  - Hardware: 1.0 (US) / Firmware: 1.1.0

### Bulbs

- **L510B**
  - Hardware: 3.0 (EU) / Firmware: 1.0.5
- **L510E**
  - Hardware: 3.0 (US) / Firmware: 1.0.5
  - Hardware: 3.0 (US) / Firmware: 1.1.2
- **L530E**
  - Hardware: 3.0 (EU) / Firmware: 1.0.6
  - Hardware: 3.0 (EU) / Firmware: 1.1.0
  - Hardware: 3.0 (EU) / Firmware: 1.1.6
  - Hardware: 2.0 (US) / Firmware: 1.1.0
- **L630**
  - Hardware: 1.0 (EU) / Firmware: 1.1.2

### Light Strips

- **L900-10**
  - Hardware: 1.0 (EU) / Firmware: 1.0.17
  - Hardware: 1.0 (US) / Firmware: 1.0.11
- **L900-5**
  - Hardware: 1.0 (EU) / Firmware: 1.0.17
  - Hardware: 1.0 (EU) / Firmware: 1.1.0
- **L920-5**
  - Hardware: 1.0 (EU) / Firmware: 1.0.7
  - Hardware: 1.0 (EU) / Firmware: 1.1.3
  - Hardware: 1.0 (US) / Firmware: 1.1.0
  - Hardware: 1.0 (US) / Firmware: 1.1.3
- **L930-5**
  - Hardware: 1.0 (US) / Firmware: 1.1.2

### Cameras

- **C100**
  - Hardware: 4.0 / Firmware: 1.3.14
- **C210**
  - Hardware: 2.0 / Firmware: 1.3.11
  - Hardware: 2.0 (EU) / Firmware: 1.4.2
  - Hardware: 2.0 (EU) / Firmware: 1.4.3
- **C220**
  - Hardware: 1.0 (EU) / Firmware: 1.2.2
- **C225**
  - Hardware: 2.0 (US) / Firmware: 1.0.11
- **C325WB**
  - Hardware: 1.0 (EU) / Firmware: 1.1.17
- **C520WS**
  - Hardware: 1.0 (US) / Firmware: 1.2.8
- **C720**
  - Hardware: 1.0 (US) / Firmware: 1.2.3
<<<<<<< HEAD
- **D130**
  - Hardware: 1.0 (US) / Firmware: 1.1.9
=======
- **D230**
  - Hardware: 1.20 (EU) / Firmware: 1.1.19
>>>>>>> 30717348
- **TC65**
  - Hardware: 1.0 / Firmware: 1.3.9
- **TC70**
  - Hardware: 3.0 / Firmware: 1.3.11

### Hubs

- **H100**
  - Hardware: 1.0 (EU) / Firmware: 1.2.3
  - Hardware: 1.0 (EU) / Firmware: 1.5.10
  - Hardware: 1.0 (EU) / Firmware: 1.5.5
- **H200**
  - Hardware: 1.0 (EU) / Firmware: 1.3.2
  - Hardware: 1.0 (EU) / Firmware: 1.3.6
  - Hardware: 1.0 (US) / Firmware: 1.3.6

### Hub-Connected Devices

- **D100C**
  - Hardware: 1.0 / Firmware: 1.1.3
- **S200B**
  - Hardware: 1.0 (EU) / Firmware: 1.11.0
  - Hardware: 1.0 (US) / Firmware: 1.12.0
- **S200D**
  - Hardware: 1.0 (EU) / Firmware: 1.11.0
  - Hardware: 1.0 (EU) / Firmware: 1.12.0
- **T100**
  - Hardware: 1.0 (EU) / Firmware: 1.12.0
- **T110**
  - Hardware: 1.0 (EU) / Firmware: 1.8.0
  - Hardware: 1.0 (EU) / Firmware: 1.9.0
  - Hardware: 1.0 (US) / Firmware: 1.9.0
- **T300**
  - Hardware: 1.0 (EU) / Firmware: 1.7.0
- **T310**
  - Hardware: 1.0 (EU) / Firmware: 1.5.0
  - Hardware: 1.0 (US) / Firmware: 1.5.0
- **T315**
  - Hardware: 1.0 (EU) / Firmware: 1.7.0
  - Hardware: 1.0 (US) / Firmware: 1.8.0

### Vacuums

- **RV20 Max Plus**
  - Hardware: 1.0 (EU) / Firmware: 1.0.7
- **RV30 Max**
  - Hardware: 1.0 (US) / Firmware: 1.2.0


<!--SUPPORTED_END-->
[^1]: Model requires authentication<|MERGE_RESOLUTION|>--- conflicted
+++ resolved
@@ -285,17 +285,26 @@
   - Hardware: 1.0 (US) / Firmware: 1.2.8
 - **C720**
   - Hardware: 1.0 (US) / Firmware: 1.2.3
-<<<<<<< HEAD
 - **D130**
   - Hardware: 1.0 (US) / Firmware: 1.1.9
-=======
 - **D230**
   - Hardware: 1.20 (EU) / Firmware: 1.1.19
->>>>>>> 30717348
 - **TC65**
   - Hardware: 1.0 / Firmware: 1.3.9
 - **TC70**
   - Hardware: 3.0 / Firmware: 1.3.11
+
+### Doorbells and chimes
+
+- **D100C**
+  - Hardware: 1.0 / Firmware: 1.1.3
+
+### Vacuums
+
+- **RV20 Max Plus**
+  - Hardware: 1.0 (EU) / Firmware: 1.0.7
+- **RV30 Max**
+  - Hardware: 1.0 (US) / Firmware: 1.2.0
 
 ### Hubs
 
@@ -310,8 +319,6 @@
 
 ### Hub-Connected Devices
 
-- **D100C**
-  - Hardware: 1.0 / Firmware: 1.1.3
 - **S200B**
   - Hardware: 1.0 (EU) / Firmware: 1.11.0
   - Hardware: 1.0 (US) / Firmware: 1.12.0
@@ -333,13 +340,6 @@
   - Hardware: 1.0 (EU) / Firmware: 1.7.0
   - Hardware: 1.0 (US) / Firmware: 1.8.0
 
-### Vacuums
-
-- **RV20 Max Plus**
-  - Hardware: 1.0 (EU) / Firmware: 1.0.7
-- **RV30 Max**
-  - Hardware: 1.0 (US) / Firmware: 1.2.0
-
 
 <!--SUPPORTED_END-->
 [^1]: Model requires authentication
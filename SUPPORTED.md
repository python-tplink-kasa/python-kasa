--- conflicted
+++ resolved
@@ -242,11 +242,8 @@
 ### Hub-Connected Devices
 
 - **S200B**
-<<<<<<< HEAD
   - Hardware: 1.0 (US) / Firmware: 1.12.0
-=======
   - Hardware: 1.0 (EU) / Firmware: 1.11.0
->>>>>>> 4aec9d30
 - **T100**
   - Hardware: 1.0 (EU) / Firmware: 1.12.0
 - **T110**

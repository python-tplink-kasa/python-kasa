#!/usr/bin/env python
"""
This code allow for the decryption of KlapV2 data from a pcap file.

It will output the decrypted data to a file.
This was designed and tested with a Tapo light strip setup using a cloud account.
"""

from __future__ import annotations

import asyncio
import codecs
import json
import re
from threading import Thread

import asyncclick as click
import pyshark
from cryptography.hazmat.primitives import padding

from kasa.credentials import Credentials
from kasa.deviceconfig import (
    DeviceConfig,
    DeviceConnectionParameters,
    DeviceEncryptionType,
    DeviceFamily,
)
from kasa.klaptransport import KlapEncryptionSession, KlapTransportV2
from kasa.protocol import DEFAULT_CREDENTIALS, get_default_credentials


<<<<<<< HEAD
def _get_seq_from_query(packet):
    """Return sequence number for the query."""
    query = packet.http.get("request_uri_query")
    if query is None:
        raise Exception("No request_uri_query found")
    # use regex to get: seq=(\d+)
    seq = re.search(r"seq=(\d+)", query)
    if seq is not None:
        return int(seq.group(1))
    raise Exception("Unable to find sequence number")
=======
def _is_http_response_for_packet(response, packet):
    """Return True if the *response* contains a response for request in *packet*.

    Different tshark versions use different field for the information.
    """
    if not hasattr(response, "http"):
        return False
    if hasattr(response.http, "response_for_uri") and (
        response.http.response_for_uri == packet.http.request_full_uri
    ):
        return True
    # tshark 4.4.0
    if response.http.request_uri == packet.http.request_uri:
        return True

    return False
>>>>>>> 70c96b5a


class MyEncryptionSession(KlapEncryptionSession):
    """A custom KlapEncryptionSession class that allows for decryption."""

    def decrypt(self, msg):
        """Decrypt the data."""
        decryptor = self._cipher.decryptor()
        dp = decryptor.update(msg[32:]) + decryptor.finalize()
        unpadder = padding.PKCS7(128).unpadder()
        plaintextbytes = unpadder.update(dp) + unpadder.finalize()

        return plaintextbytes.decode("utf-8", "bad_chars_replacement")


class Operator:
    """A class that handles the data decryption, and the encryption session updating."""

    def __init__(self, klap, creds):
        self._local_seed: bytes | None = None
        self._remote_seed: bytes | None = None
        self._session: MyEncryptionSession | None = None
        self._creds = creds
        self._klap: KlapTransportV2 = klap
        self._auth_hash = self._klap.generate_auth_hash(self._creds)
        self._local_seed_auth_hash = None
        self._remote_seed_auth_hash = None
        self._seq = 0

    def check_default_credentials(self):
        """Check whether default credentials were used.

        Devices sometimes randomly accept the hardcoded default credentials
        and the library handles that.
        """
        for value in DEFAULT_CREDENTIALS.values():
            default_credentials = get_default_credentials(value)
            default_auth_hash = self._klap.generate_auth_hash(default_credentials)
            default_credentials_seed_auth_hash = self._klap.handshake1_seed_auth_hash(
                self._local_seed,
                self._remote_seed,
                default_auth_hash,  # type: ignore
            )
            if self._remote_seed_auth_hash == default_credentials_seed_auth_hash:
                return default_auth_hash
        return None

    def update_encryption_session(self):
        """Update the encryption session used for decrypting data.

        It is called whenever the local_seed, remote_seed,
        or remote_auth_hash is updated.

        It checks if the seeds are set and, if they are, creates a new session.

        Raises:
            ValueError: If the auth hashes do not match.
        """
        if self._local_seed is None or self._remote_seed is None:
            self._session = None
        else:
            self._local_seed_auth_hash = self._klap.handshake1_seed_auth_hash(
                self._local_seed, self._remote_seed, self._auth_hash
            )
            auth_hash = None
            if self._remote_seed_auth_hash is not None:
                if self._local_seed_auth_hash == self._remote_seed_auth_hash:
                    auth_hash = self._auth_hash
                else:
                    auth_hash = self.check_default_credentials()
                if not auth_hash:
                    raise ValueError(
                        "Local and remote auth hashes do not match. "
                        "This could mean an incorrect username and/or password."
                    )
                self._session = MyEncryptionSession(
                    self._local_seed, self._remote_seed, auth_hash
                )
                self._session._seq = self._seq
                self._session._generate_cipher()

    @property
    def seq(self) -> int:
        """Get the sequence number."""
        return self._seq

    @seq.setter
    def seq(self, value: int):
        if not isinstance(value, int):
            raise ValueError("seq must be an integer")
        self._seq = value
        self.update_encryption_session()

    @property
    def local_seed(self) -> bytes | None:
        """Get the local seed."""
        return self._local_seed

    @local_seed.setter
    def local_seed(self, value: bytes):
        print("setting local_seed")
        if not isinstance(value, bytes):
            raise ValueError("local_seed must be bytes")
        elif len(value) != 16:
            raise ValueError("local_seed must be 16 bytes")
        else:
            self._local_seed = value
            self._remote_seed_auth_hash = None
            self._remote_seed = None
            self.update_encryption_session()

    @property
    def remote_auth_hash(self) -> bytes | None:
        """Get the remote auth hash."""
        return self._remote_seed_auth_hash

    @remote_auth_hash.setter
    def remote_auth_hash(self, value: bytes):
        print("setting remote_auth_hash")
        if not isinstance(value, bytes):
            raise ValueError("remote_auth_hash must be bytes")
        elif len(value) != 32:
            raise ValueError("remote_auth_hash must be 32 bytes")
        else:
            self._remote_seed_auth_hash = value
            self.update_encryption_session()

    @property
    def remote_seed(self) -> bytes | None:
        """Get the remote seed."""
        return self._remote_seed

    @remote_seed.setter
    def remote_seed(self, value: bytes):
        print("setting remote_seed")
        if not isinstance(value, bytes):
            raise ValueError("remote_seed must be bytes")
        elif len(value) != 16:
            raise ValueError("remote_seed must be 16 bytes")
        else:
            self._remote_seed = value
            self.update_encryption_session()

    # This function decrypts the data using the encryption session.
    def decrypt(self, *args, **kwargs):
        """Decrypt the data using the encryption session."""
        if self._session is None:
            raise ValueError("No session available")
        return self._session.decrypt(*args, **kwargs)


# This is a custom error handler that replaces bad characters with '*',
# in case something goes wrong in decryption.
# Without this, the decryption could yield an error.
def bad_chars_replacement(exception):
    """Replace bad characters with '*'."""
    return ("*", exception.start + 1)


codecs.register_error("bad_chars_replacement", bad_chars_replacement)


def main(
    loop: asyncio.AbstractEventLoop,
    username,
    password,
    device_ip,
    source_host,
    pcap_file_path,
    output_json_name=None,
):
    """Run the main function."""
    asyncio.set_event_loop(loop)
    capture = pyshark.FileCapture(pcap_file_path, display_filter="http", eventloop=loop)

    # In an effort to keep this code tied into the original code
    # (so that this can hopefully leverage any future codebase updates inheriently),
    # some weird initialization is done here
    creds = Credentials(username, password)

    fake_connection = DeviceConnectionParameters(
        DeviceFamily.SmartTapoBulb, DeviceEncryptionType.Klap
    )
    fake_device = DeviceConfig(
        device_ip, connection_type=fake_connection, credentials=creds
    )

    operator = Operator(KlapTransportV2(config=fake_device), creds)
    packets = []

    # pyshark is a little weird in how it handles iteration,
    # so this is a workaround to allow for (advanced) iteration over the packets.
    while True:
        try:
            packet = capture.next()
            packet_number = capture._current_packet
            if packet.ip.src != source_host:
                continue
            # we only care about http packets
<<<<<<< HEAD
            # this is redundant, as pyshark is set to only load http packets
            if not hasattr(packet, "http"):
                continue

            uri = packet.http.get("request_uri_path", packet.http.get("request_uri"))
            if uri is None:
                continue

            operator.seq = _get_seq_from_query(packet)

            # Windows and linux file_data attribute returns different
            # pretty format so get the raw field value.
            data = packet.http.get_field_value("file_data", raw=True)

            match uri:
                case "/app/request":
                    if packet.ip.dst != device_ip:
                        continue
                    message = bytes.fromhex(data)
                    try:
                        plaintext = operator.decrypt(message)
                        payload = json.loads(plaintext)
                        print(json.dumps(payload, indent=2))
                        packets.append(payload)
                    except ValueError:
                        print("Insufficient data to decrypt thus far")

                case "/app/handshake1":
                    if packet.ip.dst != device_ip:
=======
            if hasattr(
                packet, "http"
            ):  # this is redundant, as pyshark is set to only load http packets
                if hasattr(packet.http, "request_uri_path"):
                    uri = packet.http.get("request_uri_path")
                elif hasattr(packet.http, "request_uri"):
                    uri = packet.http.get("request_uri")
                else:
                    uri = None
                if hasattr(packet.http, "request_uri_query"):
                    query = packet.http.get("request_uri_query")
                    # use regex to get: seq=(\d+)
                    seq = re.search(r"seq=(\d+)", query)
                    if seq is not None:
                        operator.seq = int(
                            seq.group(1)
                        )  # grab the sequence number from the query
                data = (
                    # Windows and linux file_data attribute returns different
                    # pretty format so get the raw field value.
                    packet.http.get_field_value("file_data", raw=True)
                    if hasattr(packet.http, "file_data")
                    else None
                )
                match uri:
                    case "/app/request":
                        if packet.ip.dst != device_ip:
                            continue
                        assert isinstance(data, str)  # noqa: S101
                        message = bytes.fromhex(data)
                        try:
                            plaintext = operator.decrypt(message)
                            payload = json.loads(plaintext)
                            print(json.dumps(payload, indent=2))
                            packets.append(payload)
                        except ValueError:
                            print("Insufficient data to decrypt thus far")

                    case "/app/handshake1":
                        if packet.ip.dst != device_ip:
                            continue
                        assert isinstance(data, str)  # noqa: S101
                        message = bytes.fromhex(data)
                        operator.local_seed = message
                        response = None
                        print(
                            f"got handshake1 in {packet_number}, "
                            f"looking for the response"
                        )
                        while (
                            True
                        ):  # we are going to now look for the response to this request
                            response = capture.next()
                            if _is_http_response_for_packet(response, packet):
                                print(f"found response in {packet_number}")
                                break
                        data = response.http.get_field_value("file_data", raw=True)
                        message = bytes.fromhex(data)
                        operator.remote_seed = message[0:16]
                        operator.remote_auth_hash = message[16:]

                    case "/app/handshake2":
                        continue  # we don't care about this
                    case _:
>>>>>>> 70c96b5a
                        continue
                    message = bytes.fromhex(data)
                    operator.local_seed = message
                    response = None
                    while (
                        True
                    ):  # we are going to now look for the response to this request
                        response = capture.next()
                        if (
                            hasattr(response, "http")
                            and hasattr(response.http, "response_for_uri")
                            and (
                                response.http.response_for_uri
                                == packet.http.request_full_uri
                            )
                        ):
                            break
                    data = response.http.get_field_value("file_data", raw=True)
                    message = bytes.fromhex(data)
                    operator.remote_seed = message[0:16]
                    operator.remote_auth_hash = message[16:]

                case "/app/handshake2":
                    continue  # we don't care about this
                case _:
                    continue
        except StopIteration:
            break

    # save the final array to a file
    if output_json_name is not None:
        with open(output_json_name, "w") as f:
            f.write(json.dumps(packets, indent=2))
            f.write("\n" * 1)
            f.close()

    # Call close method which cleans up event loop
    capture.close()


@click.command()
@click.option(
    "--host",
    required=True,
    help="the IP of the smart device as it appears in the pcap file.",
)
@click.option(
    "--source-host",
    required=True,
    help="the IP of the device communicating with the smart device.",
)
@click.option(
    "--username",
    required=True,
    envvar="KASA_USERNAME",
    help="Username/email address to authenticate to device.",
)
@click.option(
    "--password",
    required=True,
    envvar="KASA_PASSWORD",
    help="Password to use to authenticate to device.",
)
@click.option(
    "--pcap-file-path",
    required=True,
    help="The path to the pcap file to parse.",
)
@click.option(
    "-o",
    "--output",
    required=False,
    help="The name of the output file, relative to the current directory.",
)
async def cli(username, password, host, source_host, pcap_file_path, output):
    """Export KLAP data in JSON format from a PCAP file."""
    # pyshark does not work within a running event loop and we don't want to
    # install click as well as asyncclick so run in a new thread.
    loop = asyncio.new_event_loop()
    thread = Thread(
        target=main,
        args=[loop, username, password, host, source_host, pcap_file_path, output],
        daemon=True,
    )
    thread.start()
    thread.join()


if __name__ == "__main__":
    cli()<|MERGE_RESOLUTION|>--- conflicted
+++ resolved
@@ -29,7 +29,6 @@
 from kasa.protocol import DEFAULT_CREDENTIALS, get_default_credentials
 
 
-<<<<<<< HEAD
 def _get_seq_from_query(packet):
     """Return sequence number for the query."""
     query = packet.http.get("request_uri_query")
@@ -40,7 +39,8 @@
     if seq is not None:
         return int(seq.group(1))
     raise Exception("Unable to find sequence number")
-=======
+
+
 def _is_http_response_for_packet(response, packet):
     """Return True if the *response* contains a response for request in *packet*.
 
@@ -53,11 +53,7 @@
     ):
         return True
     # tshark 4.4.0
-    if response.http.request_uri == packet.http.request_uri:
-        return True
-
-    return False
->>>>>>> 70c96b5a
+    return response.http.request_uri == packet.http.request_uri
 
 
 class MyEncryptionSession(KlapEncryptionSession):
@@ -257,7 +253,6 @@
             if packet.ip.src != source_host:
                 continue
             # we only care about http packets
-<<<<<<< HEAD
             # this is redundant, as pyshark is set to only load http packets
             if not hasattr(packet, "http"):
                 continue
@@ -287,88 +282,20 @@
 
                 case "/app/handshake1":
                     if packet.ip.dst != device_ip:
-=======
-            if hasattr(
-                packet, "http"
-            ):  # this is redundant, as pyshark is set to only load http packets
-                if hasattr(packet.http, "request_uri_path"):
-                    uri = packet.http.get("request_uri_path")
-                elif hasattr(packet.http, "request_uri"):
-                    uri = packet.http.get("request_uri")
-                else:
-                    uri = None
-                if hasattr(packet.http, "request_uri_query"):
-                    query = packet.http.get("request_uri_query")
-                    # use regex to get: seq=(\d+)
-                    seq = re.search(r"seq=(\d+)", query)
-                    if seq is not None:
-                        operator.seq = int(
-                            seq.group(1)
-                        )  # grab the sequence number from the query
-                data = (
-                    # Windows and linux file_data attribute returns different
-                    # pretty format so get the raw field value.
-                    packet.http.get_field_value("file_data", raw=True)
-                    if hasattr(packet.http, "file_data")
-                    else None
-                )
-                match uri:
-                    case "/app/request":
-                        if packet.ip.dst != device_ip:
-                            continue
-                        assert isinstance(data, str)  # noqa: S101
-                        message = bytes.fromhex(data)
-                        try:
-                            plaintext = operator.decrypt(message)
-                            payload = json.loads(plaintext)
-                            print(json.dumps(payload, indent=2))
-                            packets.append(payload)
-                        except ValueError:
-                            print("Insufficient data to decrypt thus far")
-
-                    case "/app/handshake1":
-                        if packet.ip.dst != device_ip:
-                            continue
-                        assert isinstance(data, str)  # noqa: S101
-                        message = bytes.fromhex(data)
-                        operator.local_seed = message
-                        response = None
-                        print(
-                            f"got handshake1 in {packet_number}, "
-                            f"looking for the response"
-                        )
-                        while (
-                            True
-                        ):  # we are going to now look for the response to this request
-                            response = capture.next()
-                            if _is_http_response_for_packet(response, packet):
-                                print(f"found response in {packet_number}")
-                                break
-                        data = response.http.get_field_value("file_data", raw=True)
-                        message = bytes.fromhex(data)
-                        operator.remote_seed = message[0:16]
-                        operator.remote_auth_hash = message[16:]
-
-                    case "/app/handshake2":
-                        continue  # we don't care about this
-                    case _:
->>>>>>> 70c96b5a
                         continue
                     message = bytes.fromhex(data)
                     operator.local_seed = message
                     response = None
+                    print(
+                        f"got handshake1 in {packet_number}, "
+                        f"looking for the response"
+                    )
                     while (
                         True
                     ):  # we are going to now look for the response to this request
                         response = capture.next()
-                        if (
-                            hasattr(response, "http")
-                            and hasattr(response.http, "response_for_uri")
-                            and (
-                                response.http.response_for_uri
-                                == packet.http.request_full_uri
-                            )
-                        ):
+                        if _is_http_response_for_packet(response, packet):
+                            print(f"found response in {packet_number}")
                             break
                     data = response.http.get_field_value("file_data", raw=True)
                     message = bytes.fromhex(data)

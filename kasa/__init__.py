--- conflicted
+++ resolved
@@ -12,11 +12,7 @@
 to be handled by the user of the library.
 """
 from importlib_metadata import version  # type: ignore
-<<<<<<< HEAD
 from kasa.auth import Auth
-=======
-
->>>>>>> 6b18c5cd
 from kasa.discover import Discover
 from kasa.emeterstatus import EmeterStatus
 from kasa.exceptions import SmartDeviceException

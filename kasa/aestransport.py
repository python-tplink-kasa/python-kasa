--- conflicted
+++ resolved
@@ -277,13 +277,10 @@
             )
 
         self._handle_response_error_code(resp_dict, "Unable to complete handshake")
-<<<<<<< HEAD
-=======
 
         if TYPE_CHECKING:
             resp_dict = cast(Dict[str, Any], resp_dict)
 
->>>>>>> 24c64574
         handshake_key = resp_dict["result"]["key"]
 
         if (

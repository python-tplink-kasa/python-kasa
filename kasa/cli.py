--- conflicted
+++ resolved
@@ -1135,11 +1135,7 @@
     If both *name* and *value* are set, the described setting is changed.
     """
     if not name:
-<<<<<<< HEAD
-        echo("[bold]== Feature ==[/bold]")
-=======
         echo("[bold]== Features ==[/bold]")
->>>>>>> 64da7367
         for name, feat in dev.features.items():
             echo(f"{feat.name} ({name}): {feat.value}")
         return

--- conflicted
+++ resolved
@@ -9,7 +9,6 @@
 from kasa.iot import (
     IotBulb,
 )
-from kasa.iot.modules import LightPreset as IotLightPreset
 
 from .common import echo, error, pass_dev_or_child
 
@@ -151,18 +150,6 @@
 @pass_dev_or_child
 async def presets_modify(dev: Device, index, brightness, hue, saturation, temperature):
     """Modify a preset."""
-<<<<<<< HEAD
-    light_preset = dev.modules.get(Module.LightPreset)
-    if not light_preset or not isinstance(light_preset, IotLightPreset):
-        error("Modify presets not supported on device")
-        return
-
-    for preset in light_preset._deprecated_presets:
-        if preset.index == index:
-            break
-    else:
-        error(f"No preset found for index {index}")
-=======
     if not (light_preset := dev.modules.get(Module.LightPreset)):
         error("Device does not support light presets")
         return
@@ -170,7 +157,6 @@
     max_index = len(light_preset.preset_states_list) - 1
     if index > len(light_preset.preset_states_list) - 1:
         error(f"Invalid index, must be between 0 and {max_index}")
->>>>>>> f2ba2330
         return
 
     if all([val is None for val in {brightness, hue, saturation, temperature}]):
@@ -194,11 +180,7 @@
 
     echo(f"Updating preset {preset_name} to: {preset}")
 
-<<<<<<< HEAD
-    return await light_preset._deprecated_save_preset(preset)
-=======
     return await light_preset.save_preset(preset_name, preset)
->>>>>>> f2ba2330
 
 
 @light.command()

--- conflicted
+++ resolved
@@ -89,12 +89,8 @@
 import secrets
 import socket
 import struct
-<<<<<<< HEAD
-from collections.abc import Awaitable
+from asyncio.transports import DatagramTransport
 from dataclasses import dataclass
-=======
-from asyncio.transports import DatagramTransport
->>>>>>> 71ae06fa
 from pprint import pformat as pf
 from typing import (
     TYPE_CHECKING,

"""Discovery module for TP-Link Smart Home devices."""
import asyncio
import json
import logging
import socket
from typing import Awaitable, Callable, Dict, Optional, Type, cast

from kasa.protocol import TPLinkSmartHomeProtocol
from kasa.smartbulb import SmartBulb
from kasa.smartdevice import SmartDevice, SmartDeviceException
from kasa.smartdimmer import SmartDimmer
from kasa.smartlightstrip import SmartLightStrip
from kasa.smartplug import SmartPlug
from kasa.smartstrip import SmartStrip

_LOGGER = logging.getLogger(__name__)


OnDiscoveredCallable = Callable[[SmartDevice], Awaitable[None]]
DeviceDict = Dict[str, SmartDevice]


class _DiscoverProtocol(asyncio.DatagramProtocol):
    """Implementation of the discovery protocol handler.

    This is internal class, use :func:`Discover.discover`: instead.
    """

    discovered_devices: DeviceDict

    def __init__(
        self,
        *,
        on_discovered: OnDiscoveredCallable = None,
        target: str = "255.255.255.255",
        discovery_packets: int = 3,
        interface: Optional[str] = None,
    ):
        self.transport = None
        self.discovery_packets = discovery_packets
        self.interface = interface
        self.on_discovered = on_discovered
        self.target = (target, Discover.DISCOVERY_PORT)
        self.discovered_devices = {}

    def connection_made(self, transport) -> None:
        """Set socket options for broadcasting."""
        self.transport = transport

        sock = transport.get_extra_info("socket")
        sock.setsockopt(socket.SOL_SOCKET, socket.SO_BROADCAST, 1)
        try:
            sock.setsockopt(socket.SOL_SOCKET, socket.SO_REUSEADDR, 1)
        except OSError as ex:  # WSL does not support SO_REUSEADDR, see #246
            _LOGGER.debug("Unable to set SO_REUSEADDR: %s", ex)

        if self.interface is not None:
            sock.setsockopt(
                socket.SOL_SOCKET, socket.SO_BINDTODEVICE, self.interface.encode()
            )

        self.do_discover()

    def do_discover(self) -> None:
        """Send number of discovery datagrams."""
        req = json.dumps(Discover.DISCOVERY_QUERY)
        _LOGGER.debug("[DISCOVERY] %s >> %s", self.target, Discover.DISCOVERY_QUERY)
        encrypted_req = TPLinkSmartHomeProtocol.encrypt(req)
        for i in range(self.discovery_packets):
            self.transport.sendto(encrypted_req[4:], self.target)  # type: ignore

    def datagram_received(self, data, addr) -> None:
        """Handle discovery responses."""
        ip, port = addr
        if ip in self.discovered_devices:
            return

        info = json.loads(TPLinkSmartHomeProtocol.decrypt(data))
        _LOGGER.debug("[DISCOVERY] %s << %s", ip, info)

<<<<<<< HEAD
        device = Discover._create_device_from_discovery_info(ip, info)
=======
        try:
            device_class = Discover._get_device_class(info)
        except SmartDeviceException as ex:
            _LOGGER.debug("Unable to find device type from %s: %s", info, ex)
            return

        device = device_class(ip)
        device.update_from_discover_info(info)
>>>>>>> bcb9fe18

        self.discovered_devices[ip] = device

<<<<<<< HEAD
        if device is not None:
            if self.on_discovered is not None:
                asyncio.ensure_future(self.on_discovered(device))
        else:
            _LOGGER.error("Received invalid response: %s", info)
=======
        if self.on_discovered is not None:
            asyncio.ensure_future(self.on_discovered(device))
>>>>>>> bcb9fe18

    def error_received(self, ex):
        """Handle asyncio.Protocol errors."""
        _LOGGER.error("Got error: %s", ex)

    def connection_lost(self, ex):
        """NOP implementation of connection lost."""


class Discover:
    """Discover TPLink Smart Home devices.

    The main entry point for this library is :func:`Discover.discover()`,
    which returns a dictionary of the found devices. The key is the IP address
    of the device and the value contains ready-to-use, SmartDevice-derived
    device object.

    :func:`discover_single()` can be used to initialize a single device given its
    IP address. If the type of the device and its IP address is already known,
    you can initialize the corresponding device class directly without this.

    The protocol uses UDP broadcast datagrams on port 9999 for discovery.

    Examples:
        Discovery returns a list of discovered devices:

        >>> import asyncio
        >>> found_devices = asyncio.run(Discover.discover())
        >>> [dev.alias for dev in found_devices]
        ['TP-LINK_Power Strip_CF69']

        Discovery can also be targeted to a specific broadcast address instead of the 255.255.255.255:

        >>> asyncio.run(Discover.discover(target="192.168.8.255"))

        It is also possible to pass a coroutine to be executed for each found device:

        >>> async def print_alias(dev):
        >>>    print(f"Discovered {dev.alias}")
        >>> devices = asyncio.run(Discover.discover(on_discovered=print_alias))


    """

    DISCOVERY_PORT = 9999

    DISCOVERY_QUERY = {
        "system": {"get_sysinfo": None},
    }

    @staticmethod
    async def discover(
        *,
        target="255.255.255.255",
        on_discovered=None,
        timeout=5,
        discovery_packets=3,
        interface=None,
    ) -> DeviceDict:
        """Discover supported devices.

        Sends discovery message to 255.255.255.255:9999 in order
        to detect available supported devices in the local network,
        and waits for given timeout for answers from devices.
        If you have multiple interfaces, you can use target parameter to specify the network for discovery.

        If given, `on_discovered` coroutine will get awaited with a :class:`SmartDevice`-derived object as parameter.

        The results of the discovery are returned as a dict of :class:`SmartDevice`-derived objects keyed with IP addresses.
        The devices are already initialized and all but emeter-related properties can be accessed directly.

        :param target: The target address where to send the broadcast discovery queries if multi-homing (e.g. 192.168.xxx.255).
        :param on_discovered: coroutine to execute on discovery
        :param timeout: How long to wait for responses, defaults to 5
        :param discovery_packets: Number of discovery packets to broadcast
        :param interface: Bind to specific interface
        :return: dictionary with discovered devices
        """
        loop = asyncio.get_event_loop()
        transport, protocol = await loop.create_datagram_endpoint(
            lambda: _DiscoverProtocol(
                target=target,
                on_discovered=on_discovered,
                discovery_packets=discovery_packets,
                interface=interface,
            ),
            local_addr=("0.0.0.0", 0),
        )
        protocol = cast(_DiscoverProtocol, protocol)

        try:
            _LOGGER.debug("Waiting %s seconds for responses...", timeout)
            await asyncio.sleep(timeout)
        finally:
            transport.close()

        _LOGGER.debug("Discovered %s devices", len(protocol.discovered_devices))

        return protocol.discovered_devices

    @staticmethod
    async def discover_single(host: str) -> SmartDevice:
        """Discover a single device by the given IP address.

        :param host: Hostname of device to query
        :rtype: SmartDevice
        :return: Object for querying/controlling found device.
        """
        protocol = TPLinkSmartHomeProtocol(host)

        info = await protocol.query(Discover.DISCOVERY_QUERY)

        device_class = Discover._get_device_class(info)
        dev = device_class(host)
        await dev.update()

        return dev

    @staticmethod
    def _get_device_class(info: dict) -> Type[SmartDevice]:
        """Find SmartDevice subclass for device described by passed data."""
        if "system" not in info or "get_sysinfo" not in info["system"]:
            raise SmartDeviceException("No 'system' or 'get_sysinfo' in response")

        sysinfo = info["system"]["get_sysinfo"]
        type_ = sysinfo.get("type", sysinfo.get("mic_type"))
        if type_ is None:
            raise SmartDeviceException("Unable to find the device type field!")

        if "dev_name" in sysinfo and "Dimmer" in sysinfo["dev_name"]:
            return SmartDimmer

        if "smartplug" in type_.lower():
            if "children" in sysinfo:
                return SmartStrip

            return SmartPlug

        if "smartbulb" in type_.lower():
            if "length" in sysinfo:  # strips have length
                return SmartLightStrip

            return SmartBulb

<<<<<<< HEAD
        raise SmartDeviceException("Unknown device type: %s", type_)

    @staticmethod
    def _create_device_from_discovery_info(ip, info: dict) -> SmartDevice:
        """Create a SmartDevice for device described by passed data."""
        device_class = Discover._get_device_class(info)
        device = device_class(ip)
        device.update_from_discovery_info(info)
        return device


if __name__ == "__main__":
    logging.basicConfig(level=logging.INFO)
    loop = asyncio.get_event_loop()

    async def _on_device(dev):
        await dev.update()
        _LOGGER.info("Got device: %s", dev)

    devices = loop.run_until_complete(Discover.discover(on_discovered=_on_device))
    for ip, dev in devices.items():
        print(f"[{ip}] {dev}")
=======
        raise SmartDeviceException("Unknown device type: %s" % type_)
>>>>>>> bcb9fe18
<|MERGE_RESOLUTION|>--- conflicted
+++ resolved
@@ -78,31 +78,22 @@
         info = json.loads(TPLinkSmartHomeProtocol.decrypt(data))
         _LOGGER.debug("[DISCOVERY] %s << %s", ip, info)
 
-<<<<<<< HEAD
-        device = Discover._create_device_from_discovery_info(ip, info)
-=======
         try:
-            device_class = Discover._get_device_class(info)
+            device_class = Discover._create_device_from_discovery_info(ip, info)
         except SmartDeviceException as ex:
             _LOGGER.debug("Unable to find device type from %s: %s", info, ex)
             return
 
         device = device_class(ip)
         device.update_from_discover_info(info)
->>>>>>> bcb9fe18
 
         self.discovered_devices[ip] = device
 
-<<<<<<< HEAD
         if device is not None:
             if self.on_discovered is not None:
                 asyncio.ensure_future(self.on_discovered(device))
         else:
             _LOGGER.error("Received invalid response: %s", info)
-=======
-        if self.on_discovered is not None:
-            asyncio.ensure_future(self.on_discovered(device))
->>>>>>> bcb9fe18
 
     def error_received(self, ex):
         """Handle asyncio.Protocol errors."""
@@ -247,7 +238,6 @@
 
             return SmartBulb
 
-<<<<<<< HEAD
         raise SmartDeviceException("Unknown device type: %s", type_)
 
     @staticmethod
@@ -269,7 +259,4 @@
 
     devices = loop.run_until_complete(Discover.discover(on_discovered=_on_device))
     for ip, dev in devices.items():
-        print(f"[{ip}] {dev}")
-=======
-        raise SmartDeviceException("Unknown device type: %s" % type_)
->>>>>>> bcb9fe18
+        print(f"[{ip}] {dev}")
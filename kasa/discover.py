--- conflicted
+++ resolved
@@ -48,12 +48,9 @@
         self.target = (target, Discover.DISCOVERY_PORT)
         self.new_target = (target, Discover.NEW_DISCOVERY_PORT)
         self.discovered_devices = {}
-<<<<<<< HEAD
         self.discovered_devices_raw = {}
         self.authentication = authentication
         self.emptyUser = hashlib.md5().digest()
-=======
->>>>>>> 6b18c5cd
 
     def connection_made(self, transport) -> None:
         """Set socket options for broadcasting."""
@@ -73,10 +70,7 @@
         req = json.dumps(Discover.DISCOVERY_QUERY)
         _LOGGER.debug("[DISCOVERY] %s >> %s", self.target, Discover.DISCOVERY_QUERY)
         encrypted_req = TPLinkSmartHomeProtocol.encrypt(req)
-<<<<<<< HEAD
         new_req = binascii.unhexlify("020000010000000000000000463cb5d3")
-=======
->>>>>>> 6b18c5cd
         for i in range(self.discovery_packets):
             self.transport.sendto(encrypted_req[4:], self.target)  # type: ignore
             self.transport.sendto(new_req, self.new_target)  # type: ignore
@@ -87,7 +81,6 @@
         if ip in self.discovered_devices:
             return
 
-<<<<<<< HEAD
         if port == 9999:
             info = json.loads(TPLinkSmartHomeProtocol.decrypt(data))
             device_class = Discover._get_device_class(info)
@@ -120,19 +113,6 @@
         _LOGGER.debug("[DISCOVERY] %s << %s", ip, info)
 
         asyncio.ensure_future(device.update())
-=======
-        info = json.loads(TPLinkSmartHomeProtocol.decrypt(data))
-        _LOGGER.debug("[DISCOVERY] %s << %s", ip, info)
-
-        try:
-            device_class = Discover._get_device_class(info)
-        except SmartDeviceException as ex:
-            _LOGGER.debug("Unable to find device type from %s: %s", info, ex)
-            return
-
-        device = device_class(ip)
-        device.update_from_discover_info(info)
->>>>>>> 6b18c5cd
 
         self.discovered_devices[ip] = device
 
@@ -198,12 +178,8 @@
         timeout=5,
         discovery_packets=3,
         interface=None,
-<<<<<<< HEAD
         authentication=None,
     ) -> Mapping[str, Union[SmartDevice, Dict]]:
-=======
-    ) -> DeviceDict:
->>>>>>> 6b18c5cd
         """Discover supported devices.
 
         Sends discovery message to 255.255.255.255:9999 in order
@@ -254,7 +230,6 @@
         :rtype: SmartDevice
         :return: Object for querying/controlling found device.
         """
-<<<<<<< HEAD
 
         if authentication is None:
             protocol = TPLinkSmartHomeProtocol(host)
@@ -272,15 +247,6 @@
                 dev = device_class(host, authentication)
             await dev.update()
             return dev
-=======
-        protocol = TPLinkSmartHomeProtocol(host)
-
-        info = await protocol.query(Discover.DISCOVERY_QUERY)
-
-        device_class = Discover._get_device_class(info)
-        dev = device_class(host)
-        await dev.update()
->>>>>>> 6b18c5cd
 
         return dev
 
@@ -310,8 +276,7 @@
 
             return SmartBulb
 
-<<<<<<< HEAD
-        raise SmartDeviceException("Unknown device type: %s", type_)
+        raise SmartDeviceException("Unknown device type: %s" % type_)
 
     @staticmethod
     def _get_new_device_class(info: dict) -> Type[SmartDevice]:
@@ -351,7 +316,4 @@
 
     devices = loop.run_until_complete(Discover.discover(on_discovered=_on_device))
     for ip, dev in devices.items():
-        print(f"[{ip}] {dev}")
-=======
-        raise SmartDeviceException("Unknown device type: %s" % type_)
->>>>>>> 6b18c5cd
+        print(f"[{ip}] {dev}")
"""Discover TPLink Smart Home devices.

The main entry point for this library is :func:`Discover.discover()`,
which returns a dictionary of the found devices. The key is the IP address
of the device and the value contains ready-to-use, SmartDevice-derived
device object.

:func:`discover_single()` can be used to initialize a single device given its
IP address. If the :class:`DeviceConfig` of the device is already known,
you can initialize the corresponding device class directly without discovery.

The protocol uses UDP broadcast datagrams on port 9999 and 20002 for discovery.
Legacy devices support discovery on port 9999 and newer devices on 20002.

Newer devices that respond on port 20002 will most likely require TP-Link cloud
credentials to be passed if queries or updates are to be performed on the returned
devices.

Discovery returns a dict of {ip: discovered devices}:

>>> from kasa import Discover, Credentials
>>>
>>> found_devices = await Discover.discover()
>>> [dev.model for dev in found_devices.values()]
['KP303(UK)', 'HS110(EU)', 'L530E', 'KL430(US)', 'HS220(US)']

You can pass username and password for devices requiring authentication

>>> devices = await Discover.discover(
>>>     username="user@example.com",
>>>     password="great_password",
>>> )
>>> print(len(devices))
5

You can also pass a :class:`kasa.Credentials`

>>> creds = Credentials("user@example.com", "great_password")
>>> devices = await Discover.discover(credentials=creds)
>>> print(len(devices))
5

Discovery can also be targeted to a specific broadcast address instead of
the default 255.255.255.255:

>>> found_devices = await Discover.discover(target="127.0.0.255", credentials=creds)
>>> print(len(found_devices))
5

Basic information is available on the device from the discovery broadcast response
but it is important to call device.update() after discovery if you want to access
all the attributes without getting errors or None.

>>> dev = found_devices["127.0.0.3"]
>>> dev.alias
None
>>> await dev.update()
>>> dev.alias
'Living Room Bulb'

It is also possible to pass a coroutine to be executed for each found device:

>>> async def print_dev_info(dev):
>>>     await dev.update()
>>>     print(f"Discovered {dev.alias} (model: {dev.model})")
>>>
>>> devices = await Discover.discover(on_discovered=print_dev_info, credentials=creds)
Discovered Bedroom Power Strip (model: KP303(UK))
Discovered Bedroom Lamp Plug (model: HS110(EU))
Discovered Living Room Bulb (model: L530)
Discovered Bedroom Lightstrip (model: KL430(US))
Discovered Living Room Dimmer Switch (model: HS220(US))

Discovering a single device returns a kasa.Device object.

>>> device = await Discover.discover_single("127.0.0.1", credentials=creds)
>>> device.model
'KP303(UK)'

"""

from __future__ import annotations

import asyncio
import base64
import binascii
import ipaddress
import logging
import secrets
import socket
import struct
from asyncio import timeout as asyncio_timeout
from asyncio.transports import DatagramTransport
from collections.abc import Callable, Coroutine
from dataclasses import dataclass
from pprint import pformat as pf
from typing import (
    TYPE_CHECKING,
    Annotated,
    Any,
    NamedTuple,
    cast,
)

from aiohttp import ClientSession
from mashumaro.config import BaseConfig
from mashumaro.types import Alias

from kasa import Device
from kasa.credentials import Credentials
from kasa.device_factory import (
    get_device_class_from_family,
    get_device_class_from_sys_info,
    get_protocol,
)
from kasa.deviceconfig import (
    DeviceConfig,
    DeviceConnectionParameters,
    DeviceEncryptionType,
)
from kasa.exceptions import (
    KasaException,
    TimeoutError,
    UnsupportedDeviceError,
)
from kasa.iot.iotdevice import IotDevice
from kasa.json import DataClassJSONMixin
from kasa.json import dumps as json_dumps
from kasa.json import loads as json_loads
from kasa.protocols.iotprotocol import REDACTORS as IOT_REDACTORS
from kasa.protocols.protocol import mask_mac, redact_data
from kasa.transports.aestransport import AesEncyptionSession, KeyPair
from kasa.transports.xortransport import XorEncryption

_LOGGER = logging.getLogger(__name__)

if TYPE_CHECKING:
    from kasa import BaseProtocol
    from kasa.transports import BaseTransport


class ConnectAttempt(NamedTuple):
    """Try to connect attempt."""

    protocol: type
    transport: type
    device: type


OnDiscoveredCallable = Callable[[Device], Coroutine]
OnUnsupportedCallable = Callable[[UnsupportedDeviceError], Coroutine]
OnConnectAttemptCallable = Callable[[ConnectAttempt, bool], None]
DeviceDict = dict[str, Device]

NEW_DISCOVERY_REDACTORS: dict[str, Callable[[Any], Any] | None] = {
    "device_id": lambda x: "REDACTED_" + x[9::],
    "owner": lambda x: "REDACTED_" + x[9::],
    "mac": mask_mac,
    "master_device_id": lambda x: "REDACTED_" + x[9::],
    "group_id": lambda x: "REDACTED_" + x[9::],
    "group_name": lambda x: "I01BU0tFRF9TU0lEIw==",
}


class _AesDiscoveryQuery:
    keypair: KeyPair | None = None

    @classmethod
    def generate_query(cls) -> bytearray:
        if not cls.keypair:
            cls.keypair = KeyPair.create_key_pair(key_size=2048)
        secret = secrets.token_bytes(4)

        key_payload = {"params": {"rsa_key": cls.keypair.get_public_pem().decode()}}

        key_payload_bytes = json_dumps(key_payload).encode()
        # https://labs.withsecure.com/advisories/tp-link-ac1750-pwn2own-2019
        version = 2  # version of tdp
        msg_type = 0
        op_code = 1  # probe
        msg_size = len(key_payload_bytes)
        flags = 17
        padding_byte = 0  # blank byte
        device_serial = int.from_bytes(secret, "big")
        initial_crc = 0x5A6B7C8D

        disco_header = struct.pack(
            ">BBHHBBII",
            version,
            msg_type,
            op_code,
            msg_size,
            flags,
            padding_byte,
            device_serial,
            initial_crc,
        )

        query = bytearray(disco_header + key_payload_bytes)
        crc = binascii.crc32(query).to_bytes(length=4, byteorder="big")
        query[12:16] = crc
        return query


class _DiscoverProtocol(asyncio.DatagramProtocol):
    """Implementation of the discovery protocol handler.

    This is internal class, use :func:`Discover.discover`: instead.
    """

    DISCOVERY_START_TIMEOUT = 1

    discovered_devices: DeviceDict

    def __init__(
        self,
        *,
        on_discovered: OnDiscoveredCallable | None = None,
        target: str = "255.255.255.255",
        discovery_packets: int = 3,
        discovery_timeout: int = 5,
        interface: str | None = None,
        on_unsupported: OnUnsupportedCallable | None = None,
        port: int | None = None,
        credentials: Credentials | None = None,
        timeout: int | None = None,
    ) -> None:
        self.transport: DatagramTransport | None = None
        self.discovery_packets = discovery_packets
        self.interface = interface
        self.on_discovered = on_discovered

        self.port = port
        self.discovery_port = port or Discover.DISCOVERY_PORT
        self.target = target
        self.target_1 = (target, self.discovery_port)
        self.target_2 = (target, Discover.DISCOVERY_PORT_2)

        self.discovered_devices = {}
        self.unsupported_device_exceptions: dict = {}
        self.invalid_device_exceptions: dict = {}
        self.on_unsupported = on_unsupported
        self.credentials = credentials
        self.timeout = timeout
        self.discovery_timeout = discovery_timeout
        self.seen_hosts: set[str] = set()
        self.discover_task: asyncio.Task | None = None
        self.callback_tasks: list[asyncio.Task] = []
        self.target_discovered: bool = False
        self._started_event = asyncio.Event()

    def _run_callback_task(self, coro: Coroutine) -> None:
        task: asyncio.Task = asyncio.create_task(coro)
        self.callback_tasks.append(task)

    async def wait_for_discovery_to_complete(self) -> None:
        """Wait for the discovery task to complete."""
        # Give some time for connection_made event to be received
        async with asyncio_timeout(self.DISCOVERY_START_TIMEOUT):
            await self._started_event.wait()
        try:
            if TYPE_CHECKING:
                assert isinstance(self.discover_task, asyncio.Task)

            await self.discover_task
        except asyncio.CancelledError:
            # if target_discovered then cancel was called internally
            if not self.target_discovered:
                raise
        # Wait for any pending callbacks to complete
        await asyncio.gather(*self.callback_tasks)

    def connection_made(self, transport: DatagramTransport) -> None:  # type: ignore[override]
        """Set socket options for broadcasting."""
        self.transport = cast(DatagramTransport, transport)

        sock = self.transport.get_extra_info("socket")
        sock.setsockopt(socket.SOL_SOCKET, socket.SO_BROADCAST, 1)
        try:
            sock.setsockopt(socket.SOL_SOCKET, socket.SO_REUSEADDR, 1)
        except OSError as ex:  # WSL does not support SO_REUSEADDR, see #246
            _LOGGER.debug("Unable to set SO_REUSEADDR: %s", ex)

        # windows does not support SO_BINDTODEVICE
        if self.interface is not None and hasattr(socket, "SO_BINDTODEVICE"):
            sock.setsockopt(
                socket.SOL_SOCKET, socket.SO_BINDTODEVICE, self.interface.encode()
            )

        self.discover_task = asyncio.create_task(self.do_discover())
        self._started_event.set()

    async def do_discover(self) -> None:
        """Send number of discovery datagrams."""
        req = json_dumps(Discover.DISCOVERY_QUERY)
        _LOGGER.debug("[DISCOVERY] %s >> %s", self.target, Discover.DISCOVERY_QUERY)
        encrypted_req = XorEncryption.encrypt(req)
        sleep_between_packets = self.discovery_timeout / self.discovery_packets

        aes_discovery_query = _AesDiscoveryQuery.generate_query()
        for _ in range(self.discovery_packets):
            if self.target in self.seen_hosts:  # Stop sending for discover_single
                break
            self.transport.sendto(encrypted_req[4:], self.target_1)  # type: ignore
            self.transport.sendto(aes_discovery_query, self.target_2)  # type: ignore
            await asyncio.sleep(sleep_between_packets)

    def datagram_received(
        self,
        data: bytes,
        addr: tuple[str, int],
    ) -> None:
        """Handle discovery responses."""
        if TYPE_CHECKING:
            assert _AesDiscoveryQuery.keypair

        ip, port = addr
        # Prevent multiple entries due multiple broadcasts
        if ip in self.seen_hosts:
            return
        self.seen_hosts.add(ip)

        device: Device | None = None

        config = DeviceConfig(host=ip, port_override=self.port)
        if self.credentials:
            config.credentials = self.credentials
        if self.timeout:
            config.timeout = self.timeout
        try:
            if port == self.discovery_port:
                device = Discover._get_device_instance_legacy(data, config)
            elif port == Discover.DISCOVERY_PORT_2:
                config.uses_http = True
                device = Discover._get_device_instance(data, config)
            else:
                return
        except UnsupportedDeviceError as udex:
            _LOGGER.debug("Unsupported device found at %s << %s", ip, udex)
            self.unsupported_device_exceptions[ip] = udex
            if self.on_unsupported is not None:
                self._run_callback_task(self.on_unsupported(udex))
            self._handle_discovered_event()
            return
        except KasaException as ex:
            _LOGGER.debug("[DISCOVERY] Unable to find device type for %s: %s", ip, ex)
            self.invalid_device_exceptions[ip] = ex
            self._handle_discovered_event()
            return

        self.discovered_devices[ip] = device

        if self.on_discovered is not None:
            self._run_callback_task(self.on_discovered(device))

        self._handle_discovered_event()

    def _handle_discovered_event(self) -> None:
        """If target is in seen_hosts cancel discover_task."""
        if self.target in self.seen_hosts:
            self.target_discovered = True
            if self.discover_task:
                self.discover_task.cancel()

    def error_received(self, ex: Exception) -> None:
        """Handle asyncio.Protocol errors."""
        _LOGGER.error("Got error: %s", ex)

    def connection_lost(self, ex: Exception | None) -> None:  # pragma: no cover
        """Cancel the discover task if running."""
        if self.discover_task:
            self.discover_task.cancel()


class Discover:
    """Class for discovering devices."""

    DISCOVERY_PORT = 9999

    DISCOVERY_QUERY: dict[str, dict[str, dict]] = {
        "system": {"get_sysinfo": {}},
    }

    DISCOVERY_PORT_2 = 20002
    DISCOVERY_QUERY_2 = binascii.unhexlify("020000010000000000000000463cb5d3")

    _redact_data = True

    @staticmethod
    async def discover(
        *,
        target: str = "255.255.255.255",
        on_discovered: OnDiscoveredCallable | None = None,
        discovery_timeout: int = 5,
        discovery_packets: int = 3,
        interface: str | None = None,
        on_unsupported: OnUnsupportedCallable | None = None,
        credentials: Credentials | None = None,
        username: str | None = None,
        password: str | None = None,
        port: int | None = None,
        timeout: int | None = None,
    ) -> DeviceDict:
        """Discover supported devices.

        Sends discovery message to 255.255.255.255:9999 and
        255.255.255.255:20002 in order
        to detect available supported devices in the local network,
        and waits for given timeout for answers from devices.
        If you have multiple interfaces,
        you can use *target* parameter to specify the network for discovery.

        If given, `on_discovered` coroutine will get awaited with
        a :class:`Device`-derived object as parameter.

        The results of the discovery are returned as a dict of
        :class:`Device`-derived objects keyed with IP addresses.
        The devices are already initialized and all but emeter-related properties
        can be accessed directly.

        :param target: The target address where to send the broadcast discovery
         queries if multi-homing (e.g. 192.168.xxx.255).
        :param on_discovered: coroutine to execute on discovery
        :param discovery_timeout: Seconds to wait for responses, defaults to 5
        :param discovery_packets: Number of discovery packets to broadcast
        :param interface: Bind to specific interface
        :param on_unsupported: Optional callback when unsupported devices are discovered
        :param credentials: Credentials for devices that require authentication.
            username and password are ignored if provided.
        :param username: Username for devices that require authentication
        :param password: Password for devices that require authentication
        :param port: Override the discovery port for devices listening on 9999
        :param timeout: Query timeout in seconds for devices returned by discovery
        :return: dictionary with discovered devices
        """
        if not credentials and username and password:
            credentials = Credentials(username, password)
        loop = asyncio.get_event_loop()
        transport, protocol = await loop.create_datagram_endpoint(
            lambda: _DiscoverProtocol(
                target=target,
                on_discovered=on_discovered,
                discovery_packets=discovery_packets,
                interface=interface,
                on_unsupported=on_unsupported,
                credentials=credentials,
                timeout=timeout,
                discovery_timeout=discovery_timeout,
                port=port,
            ),
            local_addr=("0.0.0.0", 0),  # noqa: S104
        )
        protocol = cast(_DiscoverProtocol, protocol)

        try:
            _LOGGER.debug("Waiting %s seconds for responses...", discovery_timeout)
            await protocol.wait_for_discovery_to_complete()
        except KasaException as ex:
            for device in protocol.discovered_devices.values():
                await device.protocol.close()
            raise ex
        finally:
            transport.close()

        _LOGGER.debug("Discovered %s devices", len(protocol.discovered_devices))

        return protocol.discovered_devices

    @staticmethod
    async def discover_single(
        host: str,
        *,
        discovery_timeout: int = 5,
        port: int | None = None,
        timeout: int | None = None,
        credentials: Credentials | None = None,
        username: str | None = None,
        password: str | None = None,
        on_unsupported: OnUnsupportedCallable | None = None,
    ) -> Device | None:
        """Discover a single device by the given IP address.

        It is generally preferred to avoid :func:`discover_single()` and
        use :meth:`Device.connect()` instead as it should perform better when
        the WiFi network is congested or the device is not responding
        to discovery requests.

        :param host: Hostname of device to query
        :param discovery_timeout: Timeout in seconds for discovery
        :param port: Optionally set a different port for legacy devices using port 9999
        :param timeout: Timeout in seconds device for devices queries
        :param credentials: Credentials for devices that require authentication.
            username and password are ignored if provided.
        :param username: Username for devices that require authentication
        :param password: Password for devices that require authentication
        :rtype: SmartDevice
        :return: Object for querying/controlling found device.
        """
        if not credentials and username and password:
            credentials = Credentials(username, password)
        loop = asyncio.get_event_loop()

        try:
            ipaddress.ip_address(host)
            ip = host
        except ValueError:
            try:
                adrrinfo = await loop.getaddrinfo(
                    host,
                    0,
                    type=socket.SOCK_DGRAM,
                    family=socket.AF_INET,
                )
                # getaddrinfo returns a list of 5 tuples with the following structure:
                # (family, type, proto, canonname, sockaddr)
                # where sockaddr is 2 tuple (ip, port).
                # hence [0][4][0] is a stable array access because if no socket
                # address matches the host for SOCK_DGRAM AF_INET the gaierror
                # would be raised.
                # https://docs.python.org/3/library/socket.html#socket.getaddrinfo
                ip = adrrinfo[0][4][0]
            except socket.gaierror as gex:
                raise KasaException(f"Could not resolve hostname {host}") from gex

        transport, protocol = await loop.create_datagram_endpoint(
            lambda: _DiscoverProtocol(
                target=ip,
                port=port,
                credentials=credentials,
                timeout=timeout,
                discovery_timeout=discovery_timeout,
            ),
            local_addr=("0.0.0.0", 0),  # noqa: S104
        )
        protocol = cast(_DiscoverProtocol, protocol)

        try:
            _LOGGER.debug(
                "Waiting a total of %s seconds for responses...", discovery_timeout
            )
            await protocol.wait_for_discovery_to_complete()
        finally:
            transport.close()

        if ip in protocol.discovered_devices:
            dev = protocol.discovered_devices[ip]
            dev.host = host
            return dev
        elif ip in protocol.unsupported_device_exceptions:
            if on_unsupported:
                await on_unsupported(protocol.unsupported_device_exceptions[ip])
                return None
            else:
                raise protocol.unsupported_device_exceptions[ip]
        elif ip in protocol.invalid_device_exceptions:
            raise protocol.invalid_device_exceptions[ip]
        else:
            raise TimeoutError(f"Timed out getting discovery response for {host}")

    @staticmethod
    async def try_connect_all(
        host: str,
        *,
        port: int | None = None,
        timeout: int | None = None,
        credentials: Credentials | None = None,
        http_client: ClientSession | None = None,
        on_attempt: OnConnectAttemptCallable | None = None,
    ) -> Device | None:
        """Try to connect directly to a device with all possible parameters.

        This method can be used when udp is not working due to network issues.
        After succesfully connecting use the device config and
        :meth:`Device.connect()` for future connections.

        :param host: Hostname of device to query
        :param port: Optionally set a different port for legacy devices using port 9999
        :param timeout: Timeout in seconds device for devices queries
        :param credentials: Credentials for devices that require authentication.
        :param http_client: Optional client session for devices that use http.
            username and password are ignored if provided.
        """
        from .device_factory import _connect

        main_device_families = {
            Device.Family.SmartTapoPlug,
            Device.Family.IotSmartPlugSwitch,
            Device.Family.SmartIpCamera,
        }
        candidates: dict[
            tuple[type[BaseProtocol], type[BaseTransport], type[Device]],
            tuple[BaseProtocol, DeviceConfig],
        ] = {
            (type(protocol), type(protocol._transport), device_class): (
                protocol,
                config,
            )
            for encrypt in Device.EncryptionType
            for device_family in main_device_families
            for https in (True, False)
            for login_version in (None, 2)
            if (
                conn_params := DeviceConnectionParameters(
                    device_family=device_family,
                    encryption_type=encrypt,
                    login_version=login_version,
                    https=https,
                )
            )
            and (
                config := DeviceConfig(
                    host=host,
                    connection_type=conn_params,
                    timeout=timeout,
                    port_override=port,
                    credentials=credentials,
                    http_client=http_client,
                    uses_http=encrypt is not Device.EncryptionType.Xor,
                )
            )
            and (protocol := get_protocol(config))
            and (
                device_class := get_device_class_from_family(
                    device_family.value, https=https, require_exact=True
                )
            )
        }
        for key, val in candidates.items():
            try:
                prot, config = val
                dev = await _connect(config, prot)
            except Exception:
                _LOGGER.debug("Unable to connect with %s", prot)
                if on_attempt:
                    ca = tuple.__new__(ConnectAttempt, key)
                    on_attempt(ca, False)
            else:
                if on_attempt:
                    ca = tuple.__new__(ConnectAttempt, key)
                    on_attempt(ca, True)
                return dev
            finally:
                await prot.close()
        return None

    @staticmethod
    def _get_device_class(info: dict) -> type[Device]:
        """Find SmartDevice subclass for device described by passed data."""
        if "result" in info:
            discovery_result = DiscoveryResult.from_dict(info["result"])
            https = (
                discovery_result.mgt_encrypt_schm.is_support_https
                if discovery_result.mgt_encrypt_schm
                else False
            )
            dev_class = get_device_class_from_family(
                discovery_result.device_type, https=https
            )
            if not dev_class:
                raise UnsupportedDeviceError(
                    f"Unknown device type: {discovery_result.device_type}",
                    discovery_result=info,
                )
            return dev_class
        else:
            return get_device_class_from_sys_info(info)

    @staticmethod
    def _get_device_instance_legacy(data: bytes, config: DeviceConfig) -> IotDevice:
        """Get SmartDevice from legacy 9999 response."""
        try:
            info = json_loads(XorEncryption.decrypt(data))
        except Exception as ex:
            raise KasaException(
                f"Unable to read response from device: {config.host}: {ex}"
            ) from ex

        if _LOGGER.isEnabledFor(logging.DEBUG):
            data = redact_data(info, IOT_REDACTORS) if Discover._redact_data else info
            _LOGGER.debug("[DISCOVERY] %s << %s", config.host, pf(data))

        device_class = cast(type[IotDevice], Discover._get_device_class(info))
        device = device_class(config.host, config=config)
        sys_info = info["system"]["get_sysinfo"]
        if device_type := sys_info.get("mic_type", sys_info.get("type")):
            config.connection_type = DeviceConnectionParameters.from_values(
                device_family=device_type,
                encryption_type=DeviceEncryptionType.Xor.value,
            )
        device.protocol = get_protocol(config)  # type: ignore[assignment]
        device.update_from_discover_info(info)
        return device

    @staticmethod
    def _decrypt_discovery_data(discovery_result: DiscoveryResult) -> None:
        if TYPE_CHECKING:
            assert discovery_result.encrypt_info
            assert _AesDiscoveryQuery.keypair
        encryped_key = discovery_result.encrypt_info.key
        encrypted_data = discovery_result.encrypt_info.data

        key_and_iv = _AesDiscoveryQuery.keypair.decrypt_discovery_key(
            base64.b64decode(encryped_key.encode())
        )

        key, iv = key_and_iv[:16], key_and_iv[16:]

        session = AesEncyptionSession(key, iv)
        decrypted_data = session.decrypt(encrypted_data)

        discovery_result.decrypted_data = json_loads(decrypted_data)

    @staticmethod
    def _get_device_instance(
        data: bytes,
        config: DeviceConfig,
    ) -> Device:
        """Get SmartDevice from the new 20002 response."""
        debug_enabled = _LOGGER.isEnabledFor(logging.DEBUG)
        try:
            info = json_loads(data[16:])
        except Exception as ex:
            _LOGGER.debug("Got invalid response from device %s: %s", config.host, data)
            raise KasaException(
                f"Unable to read response from device: {config.host}: {ex}"
            ) from ex

        try:
            discovery_result = DiscoveryResult.from_dict(info["result"])
        except Exception as ex:
            if debug_enabled:
                data = (
                    redact_data(info, NEW_DISCOVERY_REDACTORS)
                    if Discover._redact_data
                    else info
                )
                _LOGGER.debug(
                    "Unable to parse discovery from device %s: %s",
                    config.host,
                    pf(data),
                )
            raise UnsupportedDeviceError(
                f"Unable to parse discovery from device: {config.host}: {ex}",
                host=config.host,
            ) from ex

        # Decrypt the data
        if (
            encrypt_info := discovery_result.encrypt_info
        ) and encrypt_info.sym_schm == "AES":
            try:
                Discover._decrypt_discovery_data(discovery_result)
            except Exception:
                _LOGGER.exception(
                    "Unable to decrypt discovery data %s: %s", config.host, data
                )

        type_ = discovery_result.device_type
        if (encrypt_schm := discovery_result.mgt_encrypt_schm) is None:
            raise UnsupportedDeviceError(
                f"Unsupported device {config.host} of type {type_} "
                "with no mgt_encrypt_schm",
                discovery_result=discovery_result.to_dict(),
                host=config.host,
            )

        try:
            if not (encrypt_type := encrypt_schm.encrypt_type) and (
                encrypt_info := discovery_result.encrypt_info
            ):
                encrypt_type = encrypt_info.sym_schm

            if (
                not (login_version := encrypt_schm.lv)
                and (et := discovery_result.encrypt_type)
                and et == ["3"]
            ):
                login_version = 2

            if not encrypt_type:
                raise UnsupportedDeviceError(
                    f"Unsupported device {config.host} of type {type_} "
                    + "with no encryption type",
                    discovery_result=discovery_result.to_dict(),
                    host=config.host,
                )
            config.connection_type = DeviceConnectionParameters.from_values(
                type_,
                encrypt_type,
<<<<<<< HEAD
                login_version,
                discovery_result.mgt_encrypt_schm.is_support_https,
=======
                encrypt_schm.lv,
                encrypt_schm.is_support_https,
>>>>>>> 5ef8f21b
            )
        except KasaException as ex:
            raise UnsupportedDeviceError(
                f"Unsupported device {config.host} of type {type_} "
                + f"with encrypt_type {encrypt_schm.encrypt_type}",
                discovery_result=discovery_result.to_dict(),
                host=config.host,
            ) from ex

        if (
            device_class := get_device_class_from_family(
                type_, https=encrypt_schm.is_support_https
            )
        ) is None:
            _LOGGER.debug("Got unsupported device type: %s", type_)
            raise UnsupportedDeviceError(
                f"Unsupported device {config.host} of type {type_}: {info}",
                discovery_result=discovery_result.to_dict(),
                host=config.host,
            )

        if (protocol := get_protocol(config)) is None:
            _LOGGER.debug(
                "Got unsupported connection type: %s", config.connection_type.to_dict()
            )
            raise UnsupportedDeviceError(
                f"Unsupported encryption scheme {config.host} of "
                + f"type {config.connection_type.to_dict()}: {info}",
                discovery_result=discovery_result.to_dict(),
                host=config.host,
            )

        if debug_enabled:
            data = (
                redact_data(info, NEW_DISCOVERY_REDACTORS)
                if Discover._redact_data
                else info
            )
            _LOGGER.debug("[DISCOVERY] %s << %s", config.host, pf(data))

        device = device_class(config.host, protocol=protocol)

        di = discovery_result.to_dict()
        di["model"], _, _ = discovery_result.device_model.partition("(")
        device.update_from_discover_info(di)
        return device


class _DiscoveryBaseMixin(DataClassJSONMixin):
    """Base class for serialization mixin."""

    class Config(BaseConfig):
        """Serialization config."""

        omit_none = True
        omit_default = True
        serialize_by_alias = True


@dataclass
class EncryptionScheme(_DiscoveryBaseMixin):
    """Base model for encryption scheme of discovery result."""

    is_support_https: bool
    encrypt_type: str | None = None
    http_port: int | None = None
    lv: int | None = None


@dataclass
class EncryptionInfo(_DiscoveryBaseMixin):
    """Base model for encryption info of discovery result."""

    sym_schm: str
    key: str
    data: str


@dataclass
class DiscoveryResult(_DiscoveryBaseMixin):
    """Base model for discovery result."""

    device_type: str
    device_model: str
    device_id: str
    ip: str
    mac: str
    mgt_encrypt_schm: EncryptionScheme | None = None
    device_name: str | None = None
    encrypt_info: EncryptionInfo | None = None
    encrypt_type: list[str] | None = None
    decrypted_data: dict | None = None
    is_reset_wifi: Annotated[bool | None, Alias("isResetWiFi")] = None

    firmware_version: str | None = None
    hardware_version: str | None = None
    hw_ver: str | None = None
    owner: str | None = None
    is_support_iot_cloud: bool | None = None
    obd_src: str | None = None
    factory_default: bool | None = None<|MERGE_RESOLUTION|>--- conflicted
+++ resolved
@@ -787,13 +787,8 @@
             config.connection_type = DeviceConnectionParameters.from_values(
                 type_,
                 encrypt_type,
-<<<<<<< HEAD
                 login_version,
-                discovery_result.mgt_encrypt_schm.is_support_https,
-=======
-                encrypt_schm.lv,
                 encrypt_schm.is_support_https,
->>>>>>> 5ef8f21b
             )
         except KasaException as ex:
             raise UnsupportedDeviceError(

"""Implementation of the TP-Link AES Protocol.

Based on the work of https://github.com/petretiandrea/plugp100
under compatible GNU GPL3 license.
"""

from __future__ import annotations

import asyncio
import base64
import logging
import re
import time
import uuid
from collections.abc import Callable
from pprint import pformat as pf
from typing import TYPE_CHECKING, Any

from ..exceptions import (
    SMART_AUTHENTICATION_ERRORS,
    SMART_RETRYABLE_ERRORS,
    AuthenticationError,
    DeviceError,
    KasaException,
    SmartErrorCode,
    TimeoutError,
    _ConnectionError,
    _RetryableError,
)
from ..json import dumps as json_dumps
from .protocol import BaseProtocol, mask_mac, md5, redact_data

if TYPE_CHECKING:
    from ..transports import BaseTransport


_LOGGER = logging.getLogger(__name__)

REDACTORS: dict[str, Callable[[Any], Any] | None] = {
    "latitude": lambda x: 0,
    "longitude": lambda x: 0,
    "la": lambda x: 0,  # lat on ks240
    "lo": lambda x: 0,  # lon on ks240
    "device_id": lambda x: "REDACTED_" + x[9::],
    "parent_device_id": lambda x: "REDACTED_" + x[9::],  # Hub attached children
    "original_device_id": lambda x: "REDACTED_" + x[9::],  # Strip children
    "nickname": lambda x: "I01BU0tFRF9OQU1FIw==" if x else "",
    "mac": mask_mac,
    "ssid": lambda x: "I01BU0tFRF9TU0lEIw==" if x else "",
    "bssid": lambda _: "000000000000",
    "channel": lambda _: 0,
    "oem_id": lambda x: "REDACTED_" + x[9::],
    "hw_id": lambda x: "REDACTED_" + x[9::],
    "fw_id": lambda x: "REDACTED_" + x[9::],
    "setup_code": lambda x: re.sub(r"\w", "0", x),  # matter
    "setup_payload": lambda x: re.sub(r"\w", "0", x),  # matter
    "mfi_setup_code": lambda x: re.sub(r"\w", "0", x),  # mfi_ for homekit
    "mfi_setup_id": lambda x: re.sub(r"\w", "0", x),
    "mfi_token_token": lambda x: re.sub(r"\w", "0", x),
    "mfi_token_uuid": lambda x: re.sub(r"\w", "0", x),
    "ip": lambda x: x,  # don't redact but keep listed here for dump_devinfo
    # smartcam
    "dev_id": lambda x: "REDACTED_" + x[9::],
    "device_name": lambda x: "#MASKED_NAME#" if x else "",
    "device_alias": lambda x: "#MASKED_NAME#" if x else "",
    "local_ip": lambda x: x,  # don't redact but keep listed here for dump_devinfo
    # robovac
    "board_sn": lambda _: "000000000000",
    "custom_sn": lambda _: "000000000000",
    "location": lambda x: "#MASKED_NAME#" if x else "",
    "map_data": lambda x: "#SCRUBBED_MAPDATA#" if x else "",
}

# Queries that are known not to work properly when sent as a
# multiRequest. They will not return the `method` key.
<<<<<<< HEAD
DO_NOT_SEND_AS_MULTI_REQUEST = {
=======
FORCE_SINGLE_REQUEST = {
>>>>>>> f8503e4d
    "getConnectStatus",
    "scanApList",
}


class SmartProtocol(BaseProtocol):
    """Class for the new TPLink SMART protocol."""

    BACKOFF_SECONDS_AFTER_TIMEOUT = 1
    DEFAULT_MULTI_REQUEST_BATCH_SIZE = 5

    def __init__(
        self,
        *,
        transport: BaseTransport,
    ) -> None:
        """Create a protocol object."""
        super().__init__(transport=transport)
        self._terminal_uuid: str = base64.b64encode(md5(uuid.uuid4().bytes)).decode()
        self._query_lock = asyncio.Lock()
        self._multi_request_batch_size = (
            self._transport._config.batch_size or self.DEFAULT_MULTI_REQUEST_BATCH_SIZE
        )
        self._redact_data = True
        self._method_missing_logged = False

    def get_smart_request(self, method: str, params: dict | None = None) -> str:
        """Get a request message as a string."""
        request = {
            "method": method,
            "request_time_milis": round(time.time() * 1000),
            "terminal_uuid": self._terminal_uuid,
        }
        if params:
            request["params"] = params
        return json_dumps(request)

    async def query(self, request: str | dict, retry_count: int = 3) -> dict:
        """Query the device retrying for retry_count on failure."""
        async with self._query_lock:
            return await self._query(request, retry_count)

    async def _query(self, request: str | dict, retry_count: int = 3) -> dict:
        for retry in range(retry_count + 1):
            try:
                return await self._execute_query(
                    request, retry_count=retry, iterate_list_pages=True
                )
            except _ConnectionError as ex:
                if retry == 0:
                    _LOGGER.debug(
                        "Device %s got a connection error, will retry %s times: %s",
                        self._host,
                        retry_count,
                        ex,
                    )
                if retry >= retry_count:
                    _LOGGER.debug("Giving up on %s after %s retries", self._host, retry)
                    raise ex
                continue
            except AuthenticationError as ex:
                await self._transport.reset()
                _LOGGER.debug(
                    "Unable to authenticate with %s, not retrying: %s", self._host, ex
                )
                raise ex
            except _RetryableError as ex:
                if retry == 0:
                    _LOGGER.debug(
                        "Device %s got a retryable error, will retry %s times: %s",
                        self._host,
                        retry_count,
                        ex,
                    )
                await self._transport.reset()
                if retry >= retry_count:
                    _LOGGER.debug("Giving up on %s after %s retries", self._host, retry)
                    raise ex
                await asyncio.sleep(self.BACKOFF_SECONDS_AFTER_TIMEOUT)
                continue
            except TimeoutError as ex:
                if retry == 0:
                    _LOGGER.debug(
                        "Device %s got a timeout error, will retry %s times: %s",
                        self._host,
                        retry_count,
                        ex,
                    )
                await self._transport.reset()
                if retry >= retry_count:
                    _LOGGER.debug("Giving up on %s after %s retries", self._host, retry)
                    raise ex
                await asyncio.sleep(self.BACKOFF_SECONDS_AFTER_TIMEOUT)
                continue
            except KasaException as ex:
                await self._transport.reset()
                _LOGGER.debug(
                    "Unable to query the device: %s, not retrying: %s",
                    self._host,
                    ex,
                )
                raise ex

        # make mypy happy, this should never be reached..
        raise KasaException("Query reached somehow to unreachable")

    async def _execute_multiple_query(self, requests: dict, retry_count: int) -> dict:
        debug_enabled = _LOGGER.isEnabledFor(logging.DEBUG)
        multi_result: dict[str, Any] = {}
        smart_method = "multipleRequest"

        multi_requests = [
            {"method": method, "params": params} if params else {"method": method}
            for method, params in requests.items()
<<<<<<< HEAD
            if method not in DO_NOT_SEND_AS_MULTI_REQUEST
=======
            if method not in FORCE_SINGLE_REQUEST
>>>>>>> f8503e4d
        ]

        end = len(multi_requests)
        # The SmartCamProtocol sends requests with a length 1 as a
        # multipleRequest. The SmartProtocol doesn't so will never
        # raise_on_error
        raise_on_error = end == 1

        # Break the requests down as there can be a size limit
        step = self._multi_request_batch_size
        if step == 1:
            # If step is 1 do not send request batches
            for request in multi_requests:
                method = request["method"]
                req = self.get_smart_request(method, request.get("params"))
                resp = await self._transport.send(req)
                self._handle_response_error_code(
                    resp, method, raise_on_error=raise_on_error
                )
                multi_result[method] = resp["result"]
            return multi_result

        for batch_num, i in enumerate(range(0, end, step)):
            requests_step = multi_requests[i : i + step]

            smart_params = {"requests": requests_step}
            smart_request = self.get_smart_request(smart_method, smart_params)
            batch_name = f"multi-request-batch-{batch_num+1}-of-{int(end/step)+1}"
            if debug_enabled:
                _LOGGER.debug(
                    "%s %s >> %s",
                    self._host,
                    batch_name,
                    pf(smart_request),
                )
            response_step = await self._transport.send(smart_request)
            if debug_enabled:
                if self._redact_data:
                    data = redact_data(response_step, REDACTORS)
                else:
                    data = response_step
                _LOGGER.debug(
                    "%s %s << %s",
                    self._host,
                    batch_name,
                    pf(data),
                )
            try:
                self._handle_response_error_code(response_step, batch_name)
            except DeviceError as ex:
                # P100 sometimes raises JSON_DECODE_FAIL_ERROR or INTERNAL_UNKNOWN_ERROR
                # on batched request so disable batching
                if (
                    ex.error_code
                    in {
                        SmartErrorCode.JSON_DECODE_FAIL_ERROR,
                        SmartErrorCode.INTERNAL_UNKNOWN_ERROR,
                    }
                    and self._multi_request_batch_size != 1
                ):
                    self._multi_request_batch_size = 1
                    raise _RetryableError(
                        "JSON Decode failure, multi requests disabled"
                    ) from ex
                raise ex

            responses = response_step["result"]["responses"]
            for response in responses:
                # some smartcam devices calls do not populate the method key
                # these should be defined in DO_NOT_SEND_AS_MULTI_REQUEST.
                if not (method := response.get("method")):
                    if not self._method_missing_logged:
                        # Avoid spamming the logs
                        self._method_missing_logged = True
                        _LOGGER.error(
                            "No method key in response for %s, skipping: %s",
                            self._host,
                            response_step,
                        )
                    # These will end up being queried individually
                    continue

                self._handle_response_error_code(
                    response, method, raise_on_error=raise_on_error
                )
                result = response.get("result", None)
                await self._handle_response_lists(
                    result, method, retry_count=retry_count
                )
                multi_result[method] = result

        # Multi requests don't continue after errors so requery any missing.
        # Will also query individually any DO_NOT_SEND_AS_MULTI_REQUEST.
        for method, params in requests.items():
            if method not in multi_result:
                resp = await self._transport.send(
                    self.get_smart_request(method, params)
                )
                self._handle_response_error_code(resp, method, raise_on_error=False)
                multi_result[method] = resp.get("result")
        return multi_result

    async def _execute_query(
        self, request: str | dict, *, retry_count: int, iterate_list_pages: bool = True
    ) -> dict:
        debug_enabled = _LOGGER.isEnabledFor(logging.DEBUG)

        if isinstance(request, dict):
            if len(request) == 1:
                smart_method = next(iter(request))
                smart_params = request[smart_method]
            else:
                return await self._execute_multiple_query(request, retry_count)
        else:
            smart_method = request
            smart_params = None

        smart_request = self.get_smart_request(smart_method, smart_params)
        if debug_enabled:
            _LOGGER.debug(
                "%s >> %s",
                self._host,
                pf(smart_request),
            )
        response_data = await self._transport.send(smart_request)

        if debug_enabled:
            _LOGGER.debug(
                "%s << %s",
                self._host,
                pf(response_data),
            )

        self._handle_response_error_code(response_data, smart_method)

        # Single set_ requests do not return a result
        result = response_data.get("result")
        if iterate_list_pages and result:
            await self._handle_response_lists(
                result, smart_method, retry_count=retry_count
            )
        return {smart_method: result}

    async def _handle_response_lists(
        self, response_result: dict[str, Any], method: str, retry_count: int
    ) -> None:
        if (
            response_result is None
            or isinstance(response_result, SmartErrorCode)
            or "start_index" not in response_result
            or (list_sum := response_result.get("sum")) is None
        ):
            return

        response_list_name = next(
            iter(
                [
                    key
                    for key in response_result
                    if isinstance(response_result[key], list)
                ]
            )
        )
        while (list_length := len(response_result[response_list_name])) < list_sum:
            response = await self._execute_query(
                {method: {"start_index": list_length}},
                retry_count=retry_count,
                iterate_list_pages=False,
            )
            next_batch = response[method]
            # In case the device returns empty lists avoid infinite looping
            if not next_batch[response_list_name]:
                _LOGGER.error(
                    "Device %s returned empty results list for method %s",
                    self._host,
                    method,
                )
                break
            response_result[response_list_name].extend(next_batch[response_list_name])

    def _handle_response_error_code(
        self, resp_dict: dict, method: str, raise_on_error: bool = True
    ) -> None:
        error_code_raw = resp_dict.get("error_code")
        try:
            error_code = SmartErrorCode.from_int(error_code_raw)
        except ValueError:
            _LOGGER.warning(
                "Device %s received unknown error code: %s", self._host, error_code_raw
            )
            error_code = SmartErrorCode.INTERNAL_UNKNOWN_ERROR

        if error_code is SmartErrorCode.SUCCESS:
            return

        if not raise_on_error:
            resp_dict["result"] = error_code
            return

        msg = (
            f"Error querying device: {self._host}: "
            + f"{error_code.name}({error_code.value})"
            + f" for method: {method}"
        )
        if error_code in SMART_RETRYABLE_ERRORS:
            raise _RetryableError(msg, error_code=error_code)
        if error_code in SMART_AUTHENTICATION_ERRORS:
            raise AuthenticationError(msg, error_code=error_code)
        raise DeviceError(msg, error_code=error_code)

    async def close(self) -> None:
        """Close the underlying transport."""
        await self._transport.close()


class _ChildProtocolWrapper(SmartProtocol):
    """Protocol wrapper for controlling child devices.

    This is an internal class used to communicate with child devices,
    and should not be used directly.

    This class overrides query() method of the protocol to modify all
    outgoing queries to use ``control_child`` command, and unwraps the
    device responses before returning to the caller.
    """

    def __init__(self, device_id: str, base_protocol: SmartProtocol) -> None:
        self._device_id = device_id
        self._protocol = base_protocol
        self._transport = base_protocol._transport

    def _get_method_and_params_for_request(self, request: dict[str, Any] | str) -> Any:
        """Return payload for wrapping.

        TODO: this does not support batches and requires refactoring in the future.
        """
        if isinstance(request, dict):
            if len(request) == 1:
                smart_method = next(iter(request))
                smart_params = request[smart_method]
            else:
                smart_method = "multipleRequest"
                requests = [
                    {"method": method, "params": params}
                    if params
                    else {"method": method}
                    for method, params in request.items()
                ]
                smart_params = {"requests": requests}
        else:
            smart_method = request
            smart_params = None

        return smart_method, smart_params

    async def query(self, request: str | dict, retry_count: int = 3) -> dict:
        """Wrap request inside control_child envelope."""
        return await self._query(request, retry_count)

    async def _query(self, request: str | dict, retry_count: int = 3) -> dict:
        """Wrap request inside control_child envelope."""
        method, params = self._get_method_and_params_for_request(request)
        request_data = {
            "method": method,
            "params": params,
        }
        wrapped_payload = {
            "control_child": {
                "device_id": self._device_id,
                "requestData": request_data,
            }
        }

        response = await self._protocol.query(wrapped_payload, retry_count)
        result = response.get("control_child")
        # Unwrap responseData for control_child
        if result and (response_data := result.get("responseData")):
            result = response_data.get("result")
            if result and (multi_responses := result.get("responses")):
                ret_val = {}
                for multi_response in multi_responses:
                    method = multi_response["method"]
                    self._handle_response_error_code(
                        multi_response, method, raise_on_error=False
                    )
                    ret_val[method] = multi_response.get("result")
                return ret_val

            self._handle_response_error_code(response_data, "control_child")

        return {method: result}

    async def close(self) -> None:
        """Do nothing as the parent owns the protocol."""<|MERGE_RESOLUTION|>--- conflicted
+++ resolved
@@ -73,11 +73,7 @@
 
 # Queries that are known not to work properly when sent as a
 # multiRequest. They will not return the `method` key.
-<<<<<<< HEAD
-DO_NOT_SEND_AS_MULTI_REQUEST = {
-=======
 FORCE_SINGLE_REQUEST = {
->>>>>>> f8503e4d
     "getConnectStatus",
     "scanApList",
 }
@@ -192,11 +188,7 @@
         multi_requests = [
             {"method": method, "params": params} if params else {"method": method}
             for method, params in requests.items()
-<<<<<<< HEAD
-            if method not in DO_NOT_SEND_AS_MULTI_REQUEST
-=======
             if method not in FORCE_SINGLE_REQUEST
->>>>>>> f8503e4d
         ]
 
         end = len(multi_requests)

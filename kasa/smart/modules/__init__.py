--- conflicted
+++ resolved
@@ -33,11 +33,8 @@
 from .matter import Matter
 from .mop import Mop
 from .motionsensor import MotionSensor
-<<<<<<< HEAD
+from .overheatprotection import OverheatProtection
 from .powerprotection import PowerProtection
-=======
-from .overheatprotection import OverheatProtection
->>>>>>> b7014412
 from .reportmode import ReportMode
 from .speaker import Speaker
 from .temperaturecontrol import TemperatureControl
@@ -84,14 +81,11 @@
     "Consumables",
     "CleanRecords",
     "SmartLightEffect",
-<<<<<<< HEAD
     "PowerProtection",
-=======
     "OverheatProtection",
     "Speaker",
     "HomeKit",
     "Matter",
     "Dustbin",
     "Mop",
->>>>>>> b7014412
 ]
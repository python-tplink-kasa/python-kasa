"""Modules for SMART devices."""
from .autooffmodule import AutoOffModule
from .childdevicemodule import ChildDeviceModule
from .cloudmodule import CloudModule
from .devicemodule import DeviceModule
from .energymodule import EnergyModule
from .ledmodule import LedModule
from .lighttransitionmodule import LightTransitionModule
from .timemodule import TimeModule

__all__ = [
    "TimeModule",
    "EnergyModule",
    "DeviceModule",
    "ChildDeviceModule",
<<<<<<< HEAD
    "AutoOffModule",
=======
    "LedModule",
>>>>>>> 44b59efb
    "CloudModule",
    "LightTransitionModule",
]<|MERGE_RESOLUTION|>--- conflicted
+++ resolved
@@ -13,11 +13,8 @@
     "EnergyModule",
     "DeviceModule",
     "ChildDeviceModule",
-<<<<<<< HEAD
     "AutoOffModule",
-=======
     "LedModule",
->>>>>>> 44b59efb
     "CloudModule",
     "LightTransitionModule",
 ]
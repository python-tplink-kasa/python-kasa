--- conflicted
+++ resolved
@@ -35,35 +35,6 @@
         return {}
 
     @property
-<<<<<<< HEAD
-=======
-    def is_color(self) -> bool:
-        """Whether the bulb supports color changes."""
-        return Module.Color in self._device.modules
-
-    @property
-    def is_dimmable(self) -> bool:
-        """Whether the bulb supports brightness changes."""
-        return Module.Brightness in self._device.modules
-
-    @property
-    def is_variable_color_temp(self) -> bool:
-        """Whether the bulb supports color temperature changes."""
-        return Module.ColorTemperature in self._device.modules
-
-    @property
-    def valid_temperature_range(self) -> ColorTempRange:
-        """Return the device-specific white temperature range (in Kelvin).
-
-        :return: White temperature range in Kelvin (minimum, maximum)
-        """
-        if Module.ColorTemperature not in self._device.modules:
-            raise KasaException("Color temperature not supported")
-
-        return self._device.modules[Module.ColorTemperature].valid_temperature_range
-
-    @property
->>>>>>> 63f4f827
     def hsv(self) -> Annotated[HSV, FeatureAttribute()]:
         """Return the current HSV state of the bulb.
 
@@ -85,11 +56,7 @@
     @property
     def brightness(self) -> Annotated[int, FeatureAttribute()]:
         """Return the current brightness in percentage."""
-<<<<<<< HEAD
         if Module.Brightness not in self._device.modules:  # pragma: no cover
-=======
-        if Module.Brightness not in self._device.modules:
->>>>>>> 63f4f827
             raise KasaException("Bulb is not dimmable.")
 
         return self._device.modules[Module.Brightness].brightness
@@ -142,11 +109,7 @@
         :param int brightness: brightness in percent
         :param int transition: transition in milliseconds.
         """
-<<<<<<< HEAD
         if Module.Brightness not in self._device.modules:  # pragma: no cover
-=======
-        if Module.Brightness not in self._device.modules:
->>>>>>> 63f4f827
             raise KasaException("Bulb is not dimmable.")
 
         return await self._device.modules[Module.Brightness].set_brightness(brightness)
@@ -178,15 +141,6 @@
             state = LightState(light_on=False)
         else:
             state = LightState(light_on=True)
-<<<<<<< HEAD
-            if Module.Brightness in self._device.modules:
-                state.brightness = self.brightness
-            if Module.Color in self._device.modules:
-                hsv = self.hsv
-                state.hue = hsv.hue
-                state.saturation = hsv.saturation
-            if Module.ColorTemperature in self._device.modules:
-=======
             if Module.Brightness in device.modules:
                 state.brightness = self.brightness
             if Module.Color in device.modules:
@@ -194,6 +148,5 @@
                 state.hue = hsv.hue
                 state.saturation = hsv.saturation
             if Module.ColorTemperature in device.modules:
->>>>>>> 63f4f827
                 state.color_temp = self.color_temp
         self._light_state = state
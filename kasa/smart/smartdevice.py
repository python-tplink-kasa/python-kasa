--- conflicted
+++ resolved
@@ -155,11 +155,7 @@
         if "child_device" in self._components and not self.children:
             await self._initialize_children()
 
-<<<<<<< HEAD
-    def _update_children_info(self):
-=======
     def _update_children_info(self) -> None:
->>>>>>> 28361c17
         """Update the internal child device info from the parent info."""
         if child_info := self._try_get_response(
             self._last_update, "get_child_device_list", {}
@@ -167,11 +163,7 @@
             for info in child_info["child_device_list"]:
                 self._children[info["device_id"]]._update_internal_state(info)
 
-<<<<<<< HEAD
-    def _update_internal_info(self, info_resp):
-=======
     def _update_internal_info(self, info_resp: dict) -> None:
->>>>>>> 28361c17
         """Update the internal device info."""
         self._info = self._try_get_response(info_resp, "get_device_info")
 

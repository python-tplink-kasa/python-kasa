"""Implementation of the TP-Link AES Protocol.

Based on the work of https://github.com/petretiandrea/plugp100
under compatible GNU GPL3 license.
"""

from __future__ import annotations

import asyncio
import base64
import logging
import time
import uuid
from pprint import pformat as pf
from typing import Any, Callable

from .exceptions import (
    SMART_AUTHENTICATION_ERRORS,
    SMART_RETRYABLE_ERRORS,
    AuthenticationError,
    DeviceError,
    KasaException,
    SmartErrorCode,
    TimeoutError,
    _ConnectionError,
    _RetryableError,
)
from .json import dumps as json_dumps
from .protocol import BaseProtocol, BaseTransport, mask_mac, md5, redact_data

_LOGGER = logging.getLogger(__name__)

REDACTORS: dict[str, Callable[[Any], Any] | None] = {
    "latitude": lambda x: 0,
    "longitude": lambda x: 0,
    "la": lambda x: 0,  # lat on ks240
    "lo": lambda x: 0,  # lon on ks240
    "device_id": lambda x: "REDACTED_" + x[9::],
    "parent_device_id": lambda x: "REDACTED_" + x[9::],  # Hub attached children
    "original_device_id": lambda x: "REDACTED_" + x[9::],  # Strip children
    "nickname": lambda x: "I01BU0tFRF9OQU1FIw==" if x else "",
    "mac": mask_mac,
    "ssid": lambda x: "I01BU0tFRF9TU0lEIw=" if x else "",
    "bssid": lambda _: "000000000000",
    "oem_id": lambda x: "REDACTED_" + x[9::],
    "setup_code": None,  # matter
    "setup_payload": None,  # matter
    "mfi_setup_code": None,  # mfi_ for homekit
    "mfi_setup_id": None,
    "mfi_token_token": None,
    "mfi_token_uuid": None,
}


class SmartProtocol(BaseProtocol):
    """Class for the new TPLink SMART protocol."""

    BACKOFF_SECONDS_AFTER_TIMEOUT = 1
    DEFAULT_MULTI_REQUEST_BATCH_SIZE = 5

    def __init__(
        self,
        *,
        transport: BaseTransport,
    ) -> None:
        """Create a protocol object."""
        super().__init__(transport=transport)
        self._terminal_uuid: str = base64.b64encode(md5(uuid.uuid4().bytes)).decode()
        self._query_lock = asyncio.Lock()
        self._multi_request_batch_size = (
            self._transport._config.batch_size or self.DEFAULT_MULTI_REQUEST_BATCH_SIZE
        )
        self._redact_data = True

    def get_smart_request(self, method, params=None) -> str:
        """Get a request message as a string."""
        request = {
            "method": method,
            "request_time_milis": round(time.time() * 1000),
            "terminal_uuid": self._terminal_uuid,
        }
        if params:
            request["params"] = params
        return json_dumps(request)

    async def query(self, request: str | dict, retry_count: int = 3) -> dict:
        """Query the device retrying for retry_count on failure."""
        async with self._query_lock:
            return await self._query(request, retry_count)

    async def _query(self, request: str | dict, retry_count: int = 3) -> dict:
        for retry in range(retry_count + 1):
            try:
                return await self._execute_query(
                    request, retry_count=retry, iterate_list_pages=True
                )
            except _ConnectionError as ex:
                if retry == 0:
                    _LOGGER.debug(
                        "Device %s got a connection error, will retry %s times: %s",
                        self._host,
                        retry_count,
                        ex,
                    )
                if retry >= retry_count:
                    _LOGGER.debug("Giving up on %s after %s retries", self._host, retry)
                    raise ex
                continue
            except AuthenticationError as ex:
                await self._transport.reset()
                _LOGGER.debug(
                    "Unable to authenticate with %s, not retrying: %s", self._host, ex
                )
                raise ex
            except _RetryableError as ex:
                if retry == 0:
                    _LOGGER.debug(
                        "Device %s got a retryable error, will retry %s times: %s",
                        self._host,
                        retry_count,
                        ex,
                    )
                await self._transport.reset()
                if retry >= retry_count:
                    _LOGGER.debug("Giving up on %s after %s retries", self._host, retry)
                    raise ex
                await asyncio.sleep(self.BACKOFF_SECONDS_AFTER_TIMEOUT)
                continue
            except TimeoutError as ex:
                if retry == 0:
                    _LOGGER.debug(
                        "Device %s got a timeout error, will retry %s times: %s",
                        self._host,
                        retry_count,
                        ex,
                    )
                await self._transport.reset()
                if retry >= retry_count:
                    _LOGGER.debug("Giving up on %s after %s retries", self._host, retry)
                    raise ex
                await asyncio.sleep(self.BACKOFF_SECONDS_AFTER_TIMEOUT)
                continue
            except KasaException as ex:
                await self._transport.reset()
                _LOGGER.debug(
                    "Unable to query the device: %s, not retrying: %s",
                    self._host,
                    ex,
                )
                raise ex

        # make mypy happy, this should never be reached..
        raise KasaException("Query reached somehow to unreachable")

    async def _execute_multiple_query(self, requests: dict, retry_count: int) -> dict:
        debug_enabled = _LOGGER.isEnabledFor(logging.DEBUG)
        multi_result: dict[str, Any] = {}
        smart_method = "multipleRequest"

        multi_requests = [
            {"method": method, "params": params} if params else {"method": method}
            for method, params in requests.items()
        ]

        end = len(multi_requests)
        # Break the requests down as there can be a size limit
        step = self._multi_request_batch_size
        if step == 1:
            # If step is 1 do not send request batches
            for request in multi_requests:
                method = request["method"]
                req = self.get_smart_request(method, request.get("params"))
                resp = await self._transport.send(req)
                self._handle_response_error_code(resp, method, raise_on_error=False)
                multi_result[method] = resp["result"]
            return multi_result

        for batch_num, i in enumerate(range(0, end, step)):
            requests_step = multi_requests[i : i + step]

            smart_params = {"requests": requests_step}
            smart_request = self.get_smart_request(smart_method, smart_params)
            batch_name = f"multi-request-batch-{batch_num+1}-of-{int(end/step)+1}"
            if debug_enabled:
                _LOGGER.debug(
                    "%s %s >> %s",
                    self._host,
                    batch_name,
                    pf(smart_request),
                )
            response_step = await self._transport.send(smart_request)
            if debug_enabled:
                if self._redact_data:
                    data = redact_data(response_step, REDACTORS)
                else:
                    data = response_step
                _LOGGER.debug(
                    "%s %s << %s",
                    self._host,
                    batch_name,
                    pf(data),
                )
            try:
                self._handle_response_error_code(response_step, batch_name)
            except DeviceError as ex:
                # P100 sometimes raises JSON_DECODE_FAIL_ERROR or INTERNAL_UNKNOWN_ERROR
                # on batched request so disable batching
                if (
                    ex.error_code
                    in {
                        SmartErrorCode.JSON_DECODE_FAIL_ERROR,
                        SmartErrorCode.INTERNAL_UNKNOWN_ERROR,
                    }
                    and self._multi_request_batch_size != 1
                ):
                    self._multi_request_batch_size = 1
                    raise _RetryableError(
                        "JSON Decode failure, multi requests disabled"
                    ) from ex
                raise ex

            responses = response_step["result"]["responses"]
            for response in responses:
                method = response["method"]
                self._handle_response_error_code(response, method, raise_on_error=False)
                result = response.get("result", None)
                await self._handle_response_lists(
                    result, method, retry_count=retry_count
                )
                multi_result[method] = result
        # Multi requests don't continue after errors so requery any missing
        for method, params in requests.items():
            if method not in multi_result:
                resp = await self._transport.send(
                    self.get_smart_request(method, params)
                )
                self._handle_response_error_code(resp, method, raise_on_error=False)
                multi_result[method] = resp.get("result")
        return multi_result

    async def _execute_query(
        self, request: str | dict, *, retry_count: int, iterate_list_pages: bool = True
    ) -> dict:
        debug_enabled = _LOGGER.isEnabledFor(logging.DEBUG)

        if isinstance(request, dict):
            if len(request) == 1:
                smart_method = next(iter(request))
                smart_params = request[smart_method]
            else:
                return await self._execute_multiple_query(request, retry_count)
        else:
            smart_method = request
            smart_params = None

        smart_request = self.get_smart_request(smart_method, smart_params)
        if debug_enabled:
            _LOGGER.debug(
                "%s >> %s",
                self._host,
                pf(smart_request),
            )
        response_data = await self._transport.send(smart_request)

        if debug_enabled:
            _LOGGER.debug(
                "%s << %s",
                self._host,
                pf(response_data),
            )

        self._handle_response_error_code(response_data, smart_method)

        # Single set_ requests do not return a result
        result = response_data.get("result")
        if iterate_list_pages and result:
            await self._handle_response_lists(
                result, smart_method, retry_count=retry_count
            )
        return {smart_method: result}

    async def _handle_response_lists(
        self, response_result: dict[str, Any], method, retry_count
    ):
        if (
            response_result is None
            or isinstance(response_result, SmartErrorCode)
            or "start_index" not in response_result
            or (list_sum := response_result.get("sum")) is None
        ):
            return

        response_list_name = next(
            iter(
                [
                    key
                    for key in response_result
                    if isinstance(response_result[key], list)
                ]
            )
        )
        while (list_length := len(response_result[response_list_name])) < list_sum:
            response = await self._execute_query(
                {method: {"start_index": list_length}},
                retry_count=retry_count,
                iterate_list_pages=False,
            )
            next_batch = response[method]
            # In case the device returns empty lists avoid infinite looping
            if not next_batch[response_list_name]:
                _LOGGER.error(
                    f"Device {self._host} returned empty "
                    + f"results list for method {method}"
                )
                break
            response_result[response_list_name].extend(next_batch[response_list_name])

    def _handle_response_error_code(self, resp_dict: dict, method, raise_on_error=True):
        error_code_raw = resp_dict.get("error_code")
        try:
            error_code = SmartErrorCode.from_int(error_code_raw)
        except ValueError:
            _LOGGER.warning(
                "Device %s received unknown error code: %s", self._host, error_code_raw
            )
            error_code = SmartErrorCode.INTERNAL_UNKNOWN_ERROR

        if error_code is SmartErrorCode.SUCCESS:
            return

        if not raise_on_error:
            resp_dict["result"] = error_code
            return

        msg = (
            f"Error querying device: {self._host}: "
            + f"{error_code.name}({error_code.value})"
            + f" for method: {method}"
        )
        if error_code in SMART_RETRYABLE_ERRORS:
            raise _RetryableError(msg, error_code=error_code)
        if error_code in SMART_AUTHENTICATION_ERRORS:
            raise AuthenticationError(msg, error_code=error_code)
        raise DeviceError(msg, error_code=error_code)

    async def close(self) -> None:
        """Close the underlying transport."""
        await self._transport.close()


<<<<<<< HEAD
=======
class SnowflakeId:
    """Class for generating snowflake ids."""

    EPOCH = 1420041600000  # Custom epoch (in milliseconds)
    WORKER_ID_BITS = 5
    DATA_CENTER_ID_BITS = 5
    SEQUENCE_BITS = 12

    MAX_WORKER_ID = (1 << WORKER_ID_BITS) - 1
    MAX_DATA_CENTER_ID = (1 << DATA_CENTER_ID_BITS) - 1

    SEQUENCE_MASK = (1 << SEQUENCE_BITS) - 1

    def __init__(self, worker_id, data_center_id):
        if worker_id > SnowflakeId.MAX_WORKER_ID or worker_id < 0:
            raise ValueError(
                "Worker ID can't be greater than "
                + str(SnowflakeId.MAX_WORKER_ID)
                + " or less than 0"
            )
        if data_center_id > SnowflakeId.MAX_DATA_CENTER_ID or data_center_id < 0:
            raise ValueError(
                "Data center ID can't be greater than "
                + str(SnowflakeId.MAX_DATA_CENTER_ID)
                + " or less than 0"
            )

        self.worker_id = worker_id
        self.data_center_id = data_center_id
        self.sequence = 0
        self.last_timestamp = -1

    def generate_id(self):
        """Generate a snowflake id."""
        timestamp = self._current_millis()

        if timestamp < self.last_timestamp:
            raise ValueError("Clock moved backwards. Refusing to generate ID.")

        if timestamp == self.last_timestamp:
            # Within the same millisecond, increment the sequence number
            self.sequence = (self.sequence + 1) & SnowflakeId.SEQUENCE_MASK
            if self.sequence == 0:
                # Sequence exceeds its bit range, wait until the next millisecond
                timestamp = self._wait_next_millis(self.last_timestamp)
        else:
            # New millisecond, reset the sequence number
            self.sequence = 0

        # Update the last timestamp
        self.last_timestamp = timestamp

        # Generate and return the final ID
        return (
            (
                (timestamp - SnowflakeId.EPOCH)
                << (
                    SnowflakeId.WORKER_ID_BITS
                    + SnowflakeId.SEQUENCE_BITS
                    + SnowflakeId.DATA_CENTER_ID_BITS
                )
            )
            | (
                self.data_center_id
                << (SnowflakeId.SEQUENCE_BITS + SnowflakeId.WORKER_ID_BITS)
            )
            | (self.worker_id << SnowflakeId.SEQUENCE_BITS)
            | self.sequence
        )

    def _current_millis(self):
        return round(time.monotonic() * 1000)

    def _wait_next_millis(self, last_timestamp):
        timestamp = self._current_millis()
        while timestamp <= last_timestamp:
            timestamp = self._current_millis()
        return timestamp


>>>>>>> 06ff598d
class _ChildProtocolWrapper(SmartProtocol):
    """Protocol wrapper for controlling child devices.

    This is an internal class used to communicate with child devices,
    and should not be used directly.

    This class overrides query() method of the protocol to modify all
    outgoing queries to use ``control_child`` command, and unwraps the
    device responses before returning to the caller.
    """

    def __init__(self, device_id: str, base_protocol: SmartProtocol):
        self._device_id = device_id
        self._protocol = base_protocol
        self._transport = base_protocol._transport

    def _get_method_and_params_for_request(self, request):
        """Return payload for wrapping.

        TODO: this does not support batches and requires refactoring in the future.
        """
        if isinstance(request, dict):
            if len(request) == 1:
                smart_method = next(iter(request))
                smart_params = request[smart_method]
            else:
                smart_method = "multipleRequest"
                requests = [
                    {"method": method, "params": params}
                    if params
                    else {"method": method}
                    for method, params in request.items()
                ]
                smart_params = {"requests": requests}
        else:
            smart_method = request
            smart_params = None

        return smart_method, smart_params

    async def query(self, request: str | dict, retry_count: int = 3) -> dict:
        """Wrap request inside control_child envelope."""
        return await self._query(request, retry_count)

    async def _query(self, request: str | dict, retry_count: int = 3) -> dict:
        """Wrap request inside control_child envelope."""
        method, params = self._get_method_and_params_for_request(request)
        request_data = {
            "method": method,
            "params": params,
        }
        wrapped_payload = {
            "control_child": {
                "device_id": self._device_id,
                "requestData": request_data,
            }
        }

        response = await self._protocol.query(wrapped_payload, retry_count)
        result = response.get("control_child")
        # Unwrap responseData for control_child
        if result and (response_data := result.get("responseData")):
            result = response_data.get("result")
            if result and (multi_responses := result.get("responses")):
                ret_val = {}
                for multi_response in multi_responses:
                    method = multi_response["method"]
                    self._handle_response_error_code(
                        multi_response, method, raise_on_error=False
                    )
                    ret_val[method] = multi_response.get("result")
                return ret_val

            self._handle_response_error_code(response_data, "control_child")

        return {method: result}

    async def close(self) -> None:
        """Do nothing as the parent owns the protocol."""<|MERGE_RESOLUTION|>--- conflicted
+++ resolved
@@ -348,89 +348,6 @@
         await self._transport.close()
 
 
-<<<<<<< HEAD
-=======
-class SnowflakeId:
-    """Class for generating snowflake ids."""
-
-    EPOCH = 1420041600000  # Custom epoch (in milliseconds)
-    WORKER_ID_BITS = 5
-    DATA_CENTER_ID_BITS = 5
-    SEQUENCE_BITS = 12
-
-    MAX_WORKER_ID = (1 << WORKER_ID_BITS) - 1
-    MAX_DATA_CENTER_ID = (1 << DATA_CENTER_ID_BITS) - 1
-
-    SEQUENCE_MASK = (1 << SEQUENCE_BITS) - 1
-
-    def __init__(self, worker_id, data_center_id):
-        if worker_id > SnowflakeId.MAX_WORKER_ID or worker_id < 0:
-            raise ValueError(
-                "Worker ID can't be greater than "
-                + str(SnowflakeId.MAX_WORKER_ID)
-                + " or less than 0"
-            )
-        if data_center_id > SnowflakeId.MAX_DATA_CENTER_ID or data_center_id < 0:
-            raise ValueError(
-                "Data center ID can't be greater than "
-                + str(SnowflakeId.MAX_DATA_CENTER_ID)
-                + " or less than 0"
-            )
-
-        self.worker_id = worker_id
-        self.data_center_id = data_center_id
-        self.sequence = 0
-        self.last_timestamp = -1
-
-    def generate_id(self):
-        """Generate a snowflake id."""
-        timestamp = self._current_millis()
-
-        if timestamp < self.last_timestamp:
-            raise ValueError("Clock moved backwards. Refusing to generate ID.")
-
-        if timestamp == self.last_timestamp:
-            # Within the same millisecond, increment the sequence number
-            self.sequence = (self.sequence + 1) & SnowflakeId.SEQUENCE_MASK
-            if self.sequence == 0:
-                # Sequence exceeds its bit range, wait until the next millisecond
-                timestamp = self._wait_next_millis(self.last_timestamp)
-        else:
-            # New millisecond, reset the sequence number
-            self.sequence = 0
-
-        # Update the last timestamp
-        self.last_timestamp = timestamp
-
-        # Generate and return the final ID
-        return (
-            (
-                (timestamp - SnowflakeId.EPOCH)
-                << (
-                    SnowflakeId.WORKER_ID_BITS
-                    + SnowflakeId.SEQUENCE_BITS
-                    + SnowflakeId.DATA_CENTER_ID_BITS
-                )
-            )
-            | (
-                self.data_center_id
-                << (SnowflakeId.SEQUENCE_BITS + SnowflakeId.WORKER_ID_BITS)
-            )
-            | (self.worker_id << SnowflakeId.SEQUENCE_BITS)
-            | self.sequence
-        )
-
-    def _current_millis(self):
-        return round(time.monotonic() * 1000)
-
-    def _wait_next_millis(self, last_timestamp):
-        timestamp = self._current_millis()
-        while timestamp <= last_timestamp:
-            timestamp = self._current_millis()
-        return timestamp
-
-
->>>>>>> 06ff598d
 class _ChildProtocolWrapper(SmartProtocol):
     """Protocol wrapper for controlling child devices.
 

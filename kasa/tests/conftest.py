import asyncio
import glob
import json
import os
from os.path import basename
from pathlib import Path, PurePath
from typing import Dict
from unittest.mock import MagicMock

import pytest  # type: ignore # see https://github.com/pytest-dev/pytest/issues/3342

from kasa import (
    Discover,
    SmartBulb,
    SmartDimmer,
    SmartLightStrip,
    SmartPlug,
    SmartStrip,
)

from .newfakes import FakeTransportProtocol

SUPPORTED_DEVICES = glob.glob(
    os.path.dirname(os.path.abspath(__file__)) + "/fixtures/*.json"
)


LIGHT_STRIPS = {"KL400", "KL430", "KL420"}
VARIABLE_TEMP = {"LB120", "LB130", "KL120", "KL125", "KL130", "KL135", "KL430"}
COLOR_BULBS = {"LB130", "KL125", "KL130", "KL135", *LIGHT_STRIPS}
BULBS = {
    "KL50",
    "KL60",
    "LB100",
    "LB110",
    "KL110",
    *VARIABLE_TEMP,
    *COLOR_BULBS,
    *LIGHT_STRIPS,
}


PLUGS = {
    "HS100",
    "HS103",
    "HS105",
    "HS110",
    "HS200",
    "HS210",
    "EP10",
    "KP100",
    "KP105",
    "KP115",
    "KP125",
    "KP401",
}
STRIPS = {"HS107", "HS300", "KP303", "KP400", "EP40"}
<<<<<<< HEAD
DIMMERS = {"ES20M", "HS220", "KS220M"}
=======
DIMMERS = {"HS220", "KS220M", "KS230"}
>>>>>>> 4c552892

DIMMABLE = {*BULBS, *DIMMERS}
WITH_EMETER = {"HS110", "HS300", "KP115", "KP125", *BULBS}

ALL_DEVICES = BULBS.union(PLUGS).union(STRIPS).union(DIMMERS)

IP_MODEL_CACHE: Dict[str, str] = {}


def filter_model(desc, filter):
    filtered = list()
    for dev in SUPPORTED_DEVICES:
        for filt in filter:
            if filt in basename(dev):
                filtered.append(dev)

    filtered_basenames = [basename(f) for f in filtered]
    print(f"{desc}: {filtered_basenames}")
    return filtered


def parametrize(desc, devices, ids=None):
    return pytest.mark.parametrize(
        "dev", filter_model(desc, devices), indirect=True, ids=ids
    )


has_emeter = parametrize("has emeter", WITH_EMETER)
no_emeter = parametrize("no emeter", ALL_DEVICES - WITH_EMETER)

bulb = parametrize("bulbs", BULBS, ids=basename)
plug = parametrize("plugs", PLUGS, ids=basename)
strip = parametrize("strips", STRIPS, ids=basename)
dimmer = parametrize("dimmers", DIMMERS, ids=basename)
lightstrip = parametrize("lightstrips", LIGHT_STRIPS, ids=basename)

# bulb types
dimmable = parametrize("dimmable", DIMMABLE)
non_dimmable = parametrize("non-dimmable", BULBS - DIMMABLE)
variable_temp = parametrize("variable color temp", VARIABLE_TEMP)
non_variable_temp = parametrize("non-variable color temp", BULBS - VARIABLE_TEMP)
color_bulb = parametrize("color bulbs", COLOR_BULBS)
non_color_bulb = parametrize("non-color bulbs", BULBS - COLOR_BULBS)


def check_categories():
    """Check that every fixture file is categorized."""
    categorized_fixtures = set(
        dimmer.args[1]
        + strip.args[1]
        + plug.args[1]
        + bulb.args[1]
        + lightstrip.args[1]
    )
    diff = set(SUPPORTED_DEVICES) - set(categorized_fixtures)
    if diff:
        for file in diff:
            print(
                "No category for file %s, add to the corresponding set (BULBS, PLUGS, ..)"
                % file
            )
        raise Exception("Missing category for %s" % diff)


check_categories()

# Parametrize tests to run with device both on and off
turn_on = pytest.mark.parametrize("turn_on", [True, False])


async def handle_turn_on(dev, turn_on):
    if turn_on:
        await dev.turn_on()
    else:
        await dev.turn_off()


# to avoid adding this for each async function separately
pytestmark = pytest.mark.asyncio


def device_for_file(model):
    for d in STRIPS:
        if d in model:
            return SmartStrip

    for d in PLUGS:
        if d in model:
            return SmartPlug

    # Light strips are recognized also as bulbs, so this has to go first
    for d in LIGHT_STRIPS:
        if d in model:
            return SmartLightStrip

    for d in BULBS:
        if d in model:
            return SmartBulb

    for d in DIMMERS:
        if d in model:
            return SmartDimmer

    raise Exception("Unable to find type for %s", model)


async def _update_and_close(d):
    await d.update()
    await d.protocol.close()
    return d


async def _discover_update_and_close(ip):
    d = await Discover.discover_single(ip)
    return await _update_and_close(d)


async def get_device_for_file(file):
    # if the wanted file is not an absolute path, prepend the fixtures directory
    p = Path(file)
    if not p.is_absolute():
        p = Path(__file__).parent / "fixtures" / file

    def load_file():
        with open(p) as f:
            return json.load(f)

    loop = asyncio.get_running_loop()
    sysinfo = await loop.run_in_executor(None, load_file)

    model = basename(file)
    d = device_for_file(model)(host="127.0.0.123")
    d.protocol = FakeTransportProtocol(sysinfo)
    await _update_and_close(d)
    return d


@pytest.fixture(params=SUPPORTED_DEVICES)
async def dev(request):
    """Device fixture.

    Provides a device (given --ip) or parametrized fixture for the supported devices.
    The initial update is called automatically before returning the device.
    """
    file = request.param

    ip = request.config.getoption("--ip")
    if ip:
        model = IP_MODEL_CACHE.get(ip)
        d = None
        if not model:
            d = await _discover_update_and_close(ip)
            IP_MODEL_CACHE[ip] = model = d.model
        if model not in file:
            pytest.skip(f"skipping file {file}")
        return d if d else await _discover_update_and_close(ip)

    return await get_device_for_file(file)


@pytest.fixture(params=SUPPORTED_DEVICES, scope="session")
def discovery_data(request):
    """Return raw discovery file contents as JSON. Used for discovery tests."""
    file = request.param
    p = Path(file)
    if not p.is_absolute():
        p = Path(__file__).parent / "fixtures" / file

    with open(p) as f:
        return json.load(f)


def pytest_addoption(parser):
    parser.addoption(
        "--ip", action="store", default=None, help="run against device on given ip"
    )


def pytest_collection_modifyitems(config, items):
    if not config.getoption("--ip"):
        print("Testing against fixtures.")
    else:
        print("Running against ip %s" % config.getoption("--ip"))
        requires_dummy = pytest.mark.skip(
            reason="test requires to be run against dummy data"
        )
        for item in items:
            if "requires_dummy" in item.keywords:
                item.add_marker(requires_dummy)


# allow mocks to be awaited
# https://stackoverflow.com/questions/51394411/python-object-magicmock-cant-be-used-in-await-expression/51399767#51399767


async def async_magic():
    pass


MagicMock.__await__ = lambda x: async_magic().__await__()<|MERGE_RESOLUTION|>--- conflicted
+++ resolved
@@ -55,11 +55,7 @@
     "KP401",
 }
 STRIPS = {"HS107", "HS300", "KP303", "KP400", "EP40"}
-<<<<<<< HEAD
-DIMMERS = {"ES20M", "HS220", "KS220M"}
-=======
-DIMMERS = {"HS220", "KS220M", "KS230"}
->>>>>>> 4c552892
+DIMMERS = {"ES20M", "HS220", "KS220M", "KS230"}
 
 DIMMABLE = {*BULBS, *DIMMERS}
 WITH_EMETER = {"HS110", "HS300", "KP115", "KP125", *BULBS}

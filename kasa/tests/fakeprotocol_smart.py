import warnings
from json import loads as json_loads

from kasa import Credentials, DeviceConfig, SmartDeviceException, SmartProtocol
from kasa.protocol import BaseTransport


class FakeSmartProtocol(SmartProtocol):
    def __init__(self, info):
        super().__init__(
            transport=FakeSmartTransport(info),
        )

    async def query(self, request, retry_count: int = 3):
        """Implement query here so can still patch SmartProtocol.query."""
        resp_dict = await self._query(request, retry_count)
        return resp_dict


class FakeSmartTransport(BaseTransport):
    def __init__(self, info):
        super().__init__(
            config=DeviceConfig(
                "127.0.0.123",
                credentials=Credentials(
                    username="dummy_user",
                    password="dummy_password",  # noqa: S106
                ),
            ),
        )
        self.info = info
        self.components = {
            comp["id"]: comp["ver_code"]
            for comp in self.info["component_nego"]["component_list"]
        }

    @property
    def default_port(self):
        """Default port for the transport."""
        return 80

    @property
    def credentials_hash(self):
        """The hashed credentials used by the transport."""
        return self._credentials.username + self._credentials.password + "hash"

    FIXTURE_MISSING_MAP = {
        "get_wireless_scan_info": ("wireless", {"ap_list": [], "wep_supported": False}),
<<<<<<< HEAD
        "get_auto_off_config": ("auto_off", {'delay_min': 10, 'enable': False}),
=======
        "get_connect_cloud_state": ("cloud_connect", {"status": 1}),
        "get_on_off_gradually_info": ("on_off_gradually", {"enable": True}),
>>>>>>> f5175c56
    }

    async def send(self, request: str):
        request_dict = json_loads(request)
        method = request_dict["method"]
        params = request_dict["params"]
        if method == "multipleRequest":
            responses = []
            for request in params["requests"]:
                response = self._send_request(request)  # type: ignore[arg-type]
                response["method"] = request["method"]  # type: ignore[index]
                responses.append(response)
            return {"result": {"responses": responses}, "error_code": 0}
        else:
            return self._send_request(request_dict)

    def _handle_control_child(self, params: dict):
        """Handle control_child command."""
        device_id = params.get("device_id")
        request_data = params.get("requestData", {})

        child_method = request_data.get("method")
        child_params = request_data.get("params")

        info = self.info
        children = info["get_child_device_list"]["child_device_list"]

        for child in children:
            if child["device_id"] == device_id:
                info = child
                break

        # We only support get & set device info for now.
        if child_method == "get_device_info":
            return {"result": info, "error_code": 0}
        elif child_method == "set_device_info":
            info.update(child_params)
            return {"error_code": 0}

        raise NotImplementedError(
            "Method %s not implemented for children" % child_method
        )

    def _send_request(self, request_dict: dict):
        method = request_dict["method"]
        params = request_dict["params"]

        info = self.info
        if method == "control_child":
            return self._handle_control_child(params)
        elif method == "component_nego" or method[:4] == "get_":
            if method in info:
                return {"result": info[method], "error_code": 0}
            elif (
                missing_result := self.FIXTURE_MISSING_MAP.get(method)
            ) and missing_result[0] in self.components:
                warnings.warn(
                    UserWarning(
                        f"Fixture missing expected method {method}, try to regenerate"
                    ),
                    stacklevel=1,
                )
                return {"result": missing_result[1], "error_code": 0}
            else:
                raise SmartDeviceException(f"Fixture doesn't support {method}")
        elif method == "set_qs_info":
            return {"error_code": 0}
        elif method[:4] == "set_":
            target_method = f"get_{method[4:]}"
            info[target_method].update(params)
            return {"error_code": 0}

    async def close(self) -> None:
        pass

    async def reset(self) -> None:
        pass<|MERGE_RESOLUTION|>--- conflicted
+++ resolved
@@ -46,12 +46,9 @@
 
     FIXTURE_MISSING_MAP = {
         "get_wireless_scan_info": ("wireless", {"ap_list": [], "wep_supported": False}),
-<<<<<<< HEAD
         "get_auto_off_config": ("auto_off", {'delay_min': 10, 'enable': False}),
-=======
         "get_connect_cloud_state": ("cloud_connect", {"status": 1}),
         "get_on_off_gradually_info": ("on_off_gradually", {"enable": True}),
->>>>>>> f5175c56
     }
 
     async def send(self, request: str):

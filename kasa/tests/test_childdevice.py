--- conflicted
+++ resolved
@@ -65,14 +65,11 @@
                 name.startswith("emeter_")
                 or name.startswith("time")
                 or name.startswith("fan")
-<<<<<<< HEAD
-=======
                 or name.startswith("color")
                 or name.startswith("brightness")
                 or name.startswith("valid_temperature_range")
                 or name.startswith("hsv")
                 or name.startswith("effect")
->>>>>>> d3544b49
             ):
                 continue
             try:

# type: ignore
import asyncio
import re
import socket
from unittest.mock import MagicMock

import aiohttp
import pytest  # type: ignore # https://github.com/pytest-dev/pytest/issues/3342
from async_timeout import timeout as asyncio_timeout

from kasa import (
    Credentials,
    Device,
    DeviceType,
    Discover,
    SmartDeviceException,
<<<<<<< HEAD
    iot,
    protocol,
=======
>>>>>>> 55525fc5
)
from kasa.deviceconfig import (
    ConnectionType,
    DeviceConfig,
)
from kasa.discover import DiscoveryResult, _DiscoverProtocol, json_dumps
from kasa.exceptions import AuthenticationException, UnsupportedDeviceException
from kasa.xortransport import XorEncryption

from .conftest import (
    bulb_iot,
    dimmer,
    lightstrip,
    new_discovery,
    plug,
    strip_iot,
)

UNSUPPORTED = {
    "result": {
        "device_id": "xx",
        "owner": "xx",
        "device_type": "SMART.TAPOXMASTREE",
        "device_model": "P110(EU)",
        "ip": "127.0.0.1",
        "mac": "48-22xxx",
        "is_support_iot_cloud": True,
        "obd_src": "tplink",
        "factory_default": False,
        "mgt_encrypt_schm": {
            "is_support_https": False,
            "encrypt_type": "AES",
            "http_port": 80,
            "lv": 2,
        },
    },
    "error_code": 0,
}


@plug
async def test_type_detection_plug(dev: Device):
    d = Discover._get_device_class(dev._last_update)("localhost")
    assert d.is_plug
    assert d.device_type == DeviceType.Plug


@bulb_iot
async def test_type_detection_bulb(dev: Device):
    d = Discover._get_device_class(dev._last_update)("localhost")
    # TODO: light_strip is a special case for now to force bulb tests on it
    if not d.is_light_strip:
        assert d.is_bulb
        assert d.device_type == DeviceType.Bulb


<<<<<<< HEAD
@strip
async def test_type_detection_strip(dev: Device):
=======
@strip_iot
async def test_type_detection_strip(dev: SmartDevice):
>>>>>>> 55525fc5
    d = Discover._get_device_class(dev._last_update)("localhost")
    assert d.is_strip
    assert d.device_type == DeviceType.Strip


@dimmer
async def test_type_detection_dimmer(dev: Device):
    d = Discover._get_device_class(dev._last_update)("localhost")
    assert d.is_dimmer
    assert d.device_type == DeviceType.Dimmer


@lightstrip
async def test_type_detection_lightstrip(dev: Device):
    d = Discover._get_device_class(dev._last_update)("localhost")
    assert d.is_light_strip
    assert d.device_type == DeviceType.LightStrip


async def test_type_unknown():
    invalid_info = {"system": {"get_sysinfo": {"type": "nosuchtype"}}}
    with pytest.raises(UnsupportedDeviceException):
        Discover._get_device_class(invalid_info)


@pytest.mark.parametrize("custom_port", [123, None])
# @pytest.mark.parametrize("discovery_mock", [("127.0.0.1",123), ("127.0.0.1",None)], indirect=True)
async def test_discover_single(discovery_mock, custom_port, mocker):
    """Make sure that discover_single returns an initialized SmartDevice instance."""
    host = "127.0.0.1"
    discovery_mock.ip = host
    discovery_mock.port_override = custom_port

    device_class = Discover._get_device_class(discovery_mock.discovery_data)
    update_mock = mocker.patch.object(device_class, "update")

    x = await Discover.discover_single(
        host, port=custom_port, credentials=Credentials()
    )
    assert issubclass(x.__class__, Device)
    assert x._discovery_info is not None
    assert x.port == custom_port or x.port == discovery_mock.default_port
    assert update_mock.call_count == 0
    if discovery_mock.default_port == 80:
        assert x.alias is None

    ct = ConnectionType.from_values(
        discovery_mock.device_type,
        discovery_mock.encrypt_type,
        discovery_mock.login_version,
    )
    uses_http = discovery_mock.default_port == 80
    config = DeviceConfig(
        host=host,
        port_override=custom_port,
        connection_type=ct,
        uses_http=uses_http,
        credentials=Credentials(),
    )
    assert x.config == config


async def test_discover_single_hostname(discovery_mock, mocker):
    """Make sure that discover_single returns an initialized SmartDevice instance."""
    host = "foobar"
    ip = "127.0.0.1"

    discovery_mock.ip = ip
    device_class = Discover._get_device_class(discovery_mock.discovery_data)
    update_mock = mocker.patch.object(device_class, "update")

    x = await Discover.discover_single(host, credentials=Credentials())
    assert issubclass(x.__class__, Device)
    assert x._discovery_info is not None
    assert x.host == host
    assert update_mock.call_count == 0

    mocker.patch("socket.getaddrinfo", side_effect=socket.gaierror())
    with pytest.raises(SmartDeviceException):
        x = await Discover.discover_single(host, credentials=Credentials())


async def test_discover_single_unsupported(unsupported_device_info, mocker):
    """Make sure that discover_single handles unsupported devices correctly."""
    host = "127.0.0.1"

    # Test with a valid unsupported response
    with pytest.raises(
        UnsupportedDeviceException,
    ):
        await Discover.discover_single(host)


async def test_discover_single_no_response(mocker):
    """Make sure that discover_single handles no response correctly."""
    host = "127.0.0.1"
    mocker.patch.object(_DiscoverProtocol, "do_discover")
    with pytest.raises(
        SmartDeviceException, match=f"Timed out getting discovery response for {host}"
    ):
        await Discover.discover_single(host, discovery_timeout=0)


INVALIDS = [
    ("No 'system' or 'get_sysinfo' in response", {"no": "data"}),
    (
        "Unable to find the device type field",
        {"system": {"get_sysinfo": {"missing_type": 1}}},
    ),
    ("Unknown device type: foo", {"system": {"get_sysinfo": {"type": "foo"}}}),
]


@pytest.mark.parametrize("msg, data", INVALIDS)
async def test_discover_invalid_info(msg, data, mocker):
    """Make sure that invalid discovery information raises an exception."""
    host = "127.0.0.1"

    def mock_discover(self):
        self.datagram_received(
            XorEncryption.encrypt(json_dumps(data))[4:], (host, 9999)
        )

    mocker.patch.object(_DiscoverProtocol, "do_discover", mock_discover)

    with pytest.raises(SmartDeviceException, match=msg):
        await Discover.discover_single(host)


async def test_discover_send(mocker):
    """Test discovery parameters."""
    proto = _DiscoverProtocol()
    assert proto.discovery_packets == 3
    assert proto.target_1 == ("255.255.255.255", 9999)
    transport = mocker.patch.object(proto, "transport")
    await proto.do_discover()
    assert transport.sendto.call_count == proto.discovery_packets * 2


async def test_discover_datagram_received(mocker, discovery_data):
    """Verify that datagram received fills discovered_devices."""
    proto = _DiscoverProtocol()

    mocker.patch.object(XorEncryption, "decrypt")

    addr = "127.0.0.1"
    port = 20002 if "result" in discovery_data else 9999

    mocker.patch("kasa.discover.json_loads", return_value=discovery_data)
    proto.datagram_received("<placeholder data>", (addr, port))

    addr2 = "127.0.0.2"
    mocker.patch("kasa.discover.json_loads", return_value=UNSUPPORTED)
    proto.datagram_received("<placeholder data>", (addr2, 20002))

    # Check that device in discovered_devices is initialized correctly
    assert len(proto.discovered_devices) == 1
    # Check that unsupported device is 1
    assert len(proto.unsupported_device_exceptions) == 1
    dev = proto.discovered_devices[addr]
    assert issubclass(dev.__class__, Device)
    assert dev.host == addr


@pytest.mark.parametrize("msg, data", INVALIDS)
async def test_discover_invalid_responses(msg, data, mocker):
    """Verify that we don't crash whole discovery if some devices in the network are sending unexpected data."""
    proto = _DiscoverProtocol()
    mocker.patch("kasa.discover.json_loads", return_value=data)
    mocker.patch.object(XorEncryption, "encrypt")
    mocker.patch.object(XorEncryption, "decrypt")

    proto.datagram_received(data, ("127.0.0.1", 9999))
    assert len(proto.discovered_devices) == 0


AUTHENTICATION_DATA_KLAP = {
    "result": {
        "device_id": "xx",
        "owner": "xx",
        "device_type": "IOT.SMARTPLUGSWITCH",
        "device_model": "HS100(UK)",
        "ip": "127.0.0.1",
        "mac": "12-34-56-78-90-AB",
        "is_support_iot_cloud": True,
        "obd_src": "tplink",
        "factory_default": False,
        "mgt_encrypt_schm": {
            "is_support_https": False,
            "encrypt_type": "KLAP",
            "http_port": 80,
        },
    },
    "error_code": 0,
}


@new_discovery
async def test_discover_single_authentication(discovery_mock, mocker):
    """Make sure that discover_single handles authenticating devices correctly."""
    host = "127.0.0.1"
    discovery_mock.ip = host
    device_class = Discover._get_device_class(discovery_mock.discovery_data)
    mocker.patch.object(
        device_class,
        "update",
        side_effect=AuthenticationException("Failed to authenticate"),
    )

    with pytest.raises(
        AuthenticationException,
        match="Failed to authenticate",
    ):
        device = await Discover.discover_single(
            host, credentials=Credentials("foo", "bar")
        )
        await device.update()

    mocker.patch.object(device_class, "update")
    device = await Discover.discover_single(host, credentials=Credentials("foo", "bar"))
    await device.update()
    assert isinstance(device, device_class)


@new_discovery
async def test_device_update_from_new_discovery_info(discovery_data):
    device = iot.Device("127.0.0.7")
    discover_info = DiscoveryResult(**discovery_data["result"])
    discover_dump = discover_info.get_dict()
    discover_dump["alias"] = "foobar"
    discover_dump["model"] = discover_dump["device_model"]
    device.update_from_discover_info(discover_dump)

    assert device.alias == "foobar"
    assert device.mac == discover_dump["mac"].replace("-", ":")
    assert device.model == discover_dump["device_model"]

    with pytest.raises(
        SmartDeviceException,
        match=re.escape("You need to await update() to access the data"),
    ):
        assert device.supported_modules


async def test_discover_single_http_client(discovery_mock, mocker):
    """Make sure that discover_single returns an initialized SmartDevice instance."""
    host = "127.0.0.1"
    discovery_mock.ip = host

    http_client = aiohttp.ClientSession()

    x: Device = await Discover.discover_single(host)

    assert x.config.uses_http == (discovery_mock.default_port == 80)

    if discovery_mock.default_port == 80:
        assert x.protocol._transport._http_client.client != http_client
        x.config.http_client = http_client
        assert x.protocol._transport._http_client.client == http_client


async def test_discover_http_client(discovery_mock, mocker):
    """Make sure that discover_single returns an initialized SmartDevice instance."""
    host = "127.0.0.1"
    discovery_mock.ip = host

    http_client = aiohttp.ClientSession()

    devices = await Discover.discover(discovery_timeout=0)
    x: Device = devices[host]
    assert x.config.uses_http == (discovery_mock.default_port == 80)

    if discovery_mock.default_port == 80:
        assert x.protocol._transport._http_client.client != http_client
        x.config.http_client = http_client
        assert x.protocol._transport._http_client.client == http_client


LEGACY_DISCOVER_DATA = {
    "system": {
        "get_sysinfo": {
            "alias": "#MASKED_NAME#",
            "dev_name": "Smart Wi-Fi Plug",
            "deviceId": "0000000000000000000000000000000000000000",
            "err_code": 0,
            "hwId": "00000000000000000000000000000000",
            "hw_ver": "0.0",
            "mac": "00:00:00:00:00:00",
            "mic_type": "IOT.SMARTPLUGSWITCH",
            "model": "HS100(UK)",
            "sw_ver": "1.1.0 Build 201016 Rel.175121",
            "updating": 0,
        }
    }
}


class FakeDatagramTransport(asyncio.DatagramTransport):
    GHOST_PORT = 8888

    def __init__(self, dp, port, do_not_reply_count, unsupported=False):
        self.dp = dp
        self.port = port
        self.do_not_reply_count = do_not_reply_count
        self.send_count = 0
        if port == 9999:
            self.datagram = XorEncryption.encrypt(json_dumps(LEGACY_DISCOVER_DATA))[4:]
        elif port == 20002:
            discovery_data = UNSUPPORTED if unsupported else AUTHENTICATION_DATA_KLAP
            self.datagram = (
                b"\x02\x00\x00\x01\x01[\x00\x00\x00\x00\x00\x00W\xcev\xf8"
                + json_dumps(discovery_data).encode()
            )
        else:
            self.datagram = {"foo": "bar"}

    def get_extra_info(self, name, default=None):
        return MagicMock()

    def sendto(self, data, addr=None):
        ip, port = addr
        if port == self.port or self.port == self.GHOST_PORT:
            self.send_count += 1
            if self.send_count > self.do_not_reply_count:
                self.dp.datagram_received(self.datagram, (ip, self.port))


@pytest.mark.parametrize("port", [9999, 20002])
@pytest.mark.parametrize("do_not_reply_count", [0, 1, 2, 3, 4])
async def test_do_discover_drop_packets(mocker, port, do_not_reply_count):
    """Make sure that discover_single handles authenticating devices correctly."""
    host = "127.0.0.1"
    discovery_timeout = 1

    event = asyncio.Event()
    dp = _DiscoverProtocol(
        target=host,
        discovery_timeout=discovery_timeout,
        discovery_packets=5,
        discovered_event=event,
    )
    ft = FakeDatagramTransport(dp, port, do_not_reply_count)
    dp.connection_made(ft)

    timed_out = False
    try:
        async with asyncio_timeout(discovery_timeout):
            await event.wait()
    except asyncio.TimeoutError:
        timed_out = True

    await asyncio.sleep(0)
    assert ft.send_count == do_not_reply_count + 1
    assert dp.discover_task.done()
    assert timed_out is False


@pytest.mark.parametrize(
    "port, will_timeout",
    [(FakeDatagramTransport.GHOST_PORT, True), (20002, False)],
    ids=["unknownport", "unsupporteddevice"],
)
async def test_do_discover_invalid(mocker, port, will_timeout):
    """Make sure that discover_single handles authenticating devices correctly."""
    host = "127.0.0.1"
    discovery_timeout = 1

    event = asyncio.Event()
    dp = _DiscoverProtocol(
        target=host,
        discovery_timeout=discovery_timeout,
        discovery_packets=5,
        discovered_event=event,
    )
    ft = FakeDatagramTransport(dp, port, 0, unsupported=True)
    dp.connection_made(ft)

    timed_out = False
    try:
        async with asyncio_timeout(15):
            await event.wait()
    except asyncio.TimeoutError:
        timed_out = True

    await asyncio.sleep(0)
    assert dp.discover_task.done()
    assert timed_out is will_timeout<|MERGE_RESOLUTION|>--- conflicted
+++ resolved
@@ -14,11 +14,7 @@
     DeviceType,
     Discover,
     SmartDeviceException,
-<<<<<<< HEAD
     iot,
-    protocol,
-=======
->>>>>>> 55525fc5
 )
 from kasa.deviceconfig import (
     ConnectionType,
@@ -75,13 +71,8 @@
         assert d.device_type == DeviceType.Bulb
 
 
-<<<<<<< HEAD
-@strip
+@strip_iot
 async def test_type_detection_strip(dev: Device):
-=======
-@strip_iot
-async def test_type_detection_strip(dev: SmartDevice):
->>>>>>> 55525fc5
     d = Discover._get_device_class(dev._last_update)("localhost")
     assert d.is_strip
     assert d.device_type == DeviceType.Strip

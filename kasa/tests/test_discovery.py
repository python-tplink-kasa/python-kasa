--- conflicted
+++ resolved
@@ -1,30 +1,12 @@
 # type: ignore
 import re
 import socket
-import sys
-from typing import Type
 
 import pytest  # type: ignore # https://github.com/pytest-dev/pytest/issues/3342
 
-<<<<<<< HEAD
-from kasa import (
-    DeviceType,
-    Discover,
-    SmartBulb,
-    SmartDevice,
-    SmartDeviceException,
-    SmartDimmer,
-    SmartLightStrip,
-    SmartPlug,
-    protocol,
-)
-from kasa.discover import _DiscoverProtocol, json_dumps
-from kasa.exceptions import UnsupportedDeviceException
-=======
 from kasa import DeviceType, Discover, SmartDevice, SmartDeviceException, protocol
 from kasa.discover import DiscoveryResult, _DiscoverProtocol, json_dumps
 from kasa.exceptions import AuthenticationException, UnsupportedDeviceException
->>>>>>> 30f217b8
 
 from .conftest import bulb, dimmer, lightstrip, plug, strip
 

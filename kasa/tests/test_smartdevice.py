import importlib
import inspect
<<<<<<< HEAD
import pkgutil
import sys
=======
import re
>>>>>>> 55525fc5
from datetime import datetime
from unittest.mock import Mock, patch

import pytest  # type: ignore # https://github.com/pytest-dev/pytest/issues/3342
from voluptuous import (
    REMOVE_EXTRA,
    All,
    Any,
    Boolean,
    In,
    Invalid,
    Optional,
    Range,
    Schema,
)

import kasa
from kasa import Credentials, Device, DeviceConfig, SmartDeviceException, iot, smart

from .conftest import device_iot, handle_turn_on, has_emeter_iot, no_emeter_iot, turn_on
from .fakeprotocol_iot import FakeIotProtocol


def _get_subclasses(of_class):
    import kasa

    package = sys.modules["kasa"]
    subclasses = set()
    for _, modname, _ in pkgutil.iter_modules(package.__path__):
        importlib.import_module("." + modname, package="kasa")
        module = sys.modules["kasa." + modname]
        for name, obj in inspect.getmembers(module):
            if (
                inspect.isclass(obj)
                and issubclass(obj, of_class)
                and module.__package__ != "kasa"
            ):
                subclasses.add((module.__package__ + "." + name, obj))
    return subclasses


device_classes = pytest.mark.parametrize(
    "device_class_name_obj", _get_subclasses(Device), ids=lambda t: t[0]
)


@device_iot
async def test_state_info(dev):
    assert isinstance(dev.state_information, dict)


@pytest.mark.requires_dummy
@device_iot
async def test_invalid_connection(dev):
    with patch.object(
        FakeIotProtocol, "query", side_effect=SmartDeviceException
    ), pytest.raises(SmartDeviceException):
        await dev.update()


@has_emeter_iot
async def test_initial_update_emeter(dev, mocker):
    """Test that the initial update performs second query if emeter is available."""
    dev._last_update = None
    dev._features = set()
    spy = mocker.spy(dev.protocol, "query")
    await dev.update()
    # Devices with small buffers may require 3 queries
    expected_queries = 2 if dev.max_device_response_size > 4096 else 3
    assert spy.call_count == expected_queries + len(dev.children)


@no_emeter_iot
async def test_initial_update_no_emeter(dev, mocker):
    """Test that the initial update performs second query if emeter is available."""
    dev._last_update = None
    dev._features = set()
    spy = mocker.spy(dev.protocol, "query")
    await dev.update()
    # 2 calls are necessary as some devices crash on unexpected modules
    # See #105, #120, #161
    assert spy.call_count == 2


@device_iot
async def test_query_helper(dev):
    with pytest.raises(SmartDeviceException):
        await dev._query_helper("test", "testcmd", {})
    # TODO check for unwrapping?


@device_iot
@turn_on
async def test_state(dev, turn_on):
    await handle_turn_on(dev, turn_on)
    orig_state = dev.is_on
    if orig_state:
        await dev.turn_off()
        await dev.update()
        assert not dev.is_on
        assert dev.is_off

        await dev.turn_on()
        await dev.update()
        assert dev.is_on
        assert not dev.is_off
    else:
        await dev.turn_on()
        await dev.update()
        assert dev.is_on
        assert not dev.is_off

        await dev.turn_off()
        await dev.update()
        assert not dev.is_on
        assert dev.is_off


@device_iot
async def test_alias(dev):
    test_alias = "TEST1234"
    original = dev.alias

    assert isinstance(original, str)
    await dev.set_alias(test_alias)
    await dev.update()
    assert dev.alias == test_alias

    await dev.set_alias(original)
    await dev.update()
    assert dev.alias == original


@device_iot
@turn_on
async def test_on_since(dev, turn_on):
    await handle_turn_on(dev, turn_on)
    orig_state = dev.is_on
    if "on_time" not in dev.sys_info and not dev.is_strip:
        assert dev.on_since is None
    elif orig_state:
        assert isinstance(dev.on_since, datetime)
    else:
        assert dev.on_since is None


@device_iot
async def test_time(dev):
    assert isinstance(await dev.get_time(), datetime)


@device_iot
async def test_timezone(dev):
    TZ_SCHEMA(await dev.get_timezone())


@device_iot
async def test_hw_info(dev):
    SYSINFO_SCHEMA(dev.hw_info)


@device_iot
async def test_location(dev):
    SYSINFO_SCHEMA(dev.location)


@device_iot
async def test_rssi(dev):
    SYSINFO_SCHEMA({"rssi": dev.rssi})  # wrapping for vol


@device_iot
async def test_mac(dev):
    SYSINFO_SCHEMA({"mac": dev.mac})  # wrapping for val


@device_iot
async def test_representation(dev):
    import re

    pattern = re.compile("<.* model .* at .* (.*), is_on: .* - dev specific: .*>")
    assert pattern.match(str(dev))


@device_iot
async def test_childrens(dev):
    """Make sure that children property is exposed by every device."""
    if dev.is_strip:
        assert len(dev.children) > 0
    else:
        assert len(dev.children) == 0


@device_iot
async def test_children(dev):
    """Make sure that children property is exposed by every device."""
    if dev.is_strip:
        assert len(dev.children) > 0
        assert dev.has_children is True
    else:
        assert len(dev.children) == 0
        assert dev.has_children is False


@device_iot
async def test_internal_state(dev):
    """Make sure the internal state returns the last update results."""
    assert dev.internal_state == dev._last_update


@device_iot
async def test_features(dev):
    """Make sure features is always accessible."""
    sysinfo = dev._last_update["system"]["get_sysinfo"]
    if "feature" in sysinfo:
        assert dev.features == set(sysinfo["feature"].split(":"))
    else:
        assert dev.features == set()


@device_iot
async def test_max_device_response_size(dev):
    """Make sure every device return has a set max response size."""
    assert dev.max_device_response_size > 0


@device_iot
async def test_estimated_response_sizes(dev):
    """Make sure every module has an estimated response size set."""
    for mod in dev.modules.values():
        assert mod.estimated_query_response_size > 0


@device_classes
async def test_device_class_ctors(device_class_name_obj):
    """Make sure constructor api not broken for new and existing SmartDevices."""
    host = "127.0.0.2"
    port = 1234
    credentials = Credentials("foo", "bar")
    config = DeviceConfig(host, port_override=port, credentials=credentials)
    dev = device_class_name_obj[1](host, config=config)
    assert dev.host == host
    assert dev.port == port
    assert dev.credentials == credentials


@device_iot
async def test_modules_preserved(dev: iot.Device):
    """Make modules that are not being updated are preserved between updates."""
    dev._last_update["some_module_not_being_updated"] = "should_be_kept"
    await dev.update()
    assert dev._last_update["some_module_not_being_updated"] == "should_be_kept"


async def test_create_smart_device_with_timeout():
    """Make sure timeout is passed to the protocol."""
    host = "127.0.0.1"
    dev = iot.Device(host, config=DeviceConfig(host, timeout=100))
    assert dev.protocol._transport._timeout == 100
    dev = smart.Device(host, config=DeviceConfig(host, timeout=100))
    assert dev.protocol._transport._timeout == 100


async def test_create_thin_wrapper():
    """Make sure thin wrapper is created with the correct device type."""
    mock = Mock()
    config = DeviceConfig(
        host="test_host",
        port_override=1234,
        timeout=100,
        credentials=Credentials("username", "password"),
    )
    with patch("kasa.device_factory.connect", return_value=mock) as connect:
        dev = await Device.connect(config=config)
        assert dev is mock

    connect.assert_called_once_with(
        host=None,
        config=config,
    )


@device_iot
async def test_modules_not_supported(dev: iot.Device):
    """Test that unsupported modules do not break the device."""
    for module in dev.modules.values():
        assert module.is_supported is not None
    await dev.update()
    for module in dev.modules.values():
        assert module.is_supported is not None


<<<<<<< HEAD
@pytest.mark.parametrize("device_class", kasa.deprecated_smart_devices.keys())
def test_deprecated_devices(device_class):
    with pytest.deprecated_call():
        getattr(kasa, device_class)
=======
def check_mac(x):
    if re.match("[0-9a-f]{2}([-:])[0-9a-f]{2}(\\1[0-9a-f]{2}){4}$", x.lower()):
        return x
    raise Invalid(x)


TZ_SCHEMA = Schema(
    {"zone_str": str, "dst_offset": int, "index": All(int, Range(min=0)), "tz_str": str}
)


SYSINFO_SCHEMA = Schema(
    {
        "active_mode": In(["schedule", "none", "count_down"]),
        "alias": str,
        "dev_name": str,
        "deviceId": str,
        "feature": str,
        "fwId": str,
        "hwId": str,
        "hw_ver": str,
        "icon_hash": str,
        "led_off": Boolean,
        "latitude": Any(All(float, Range(min=-90, max=90)), 0, None),
        "latitude_i": Any(
            All(int, Range(min=-900000, max=900000)),
            All(float, Range(min=-900000, max=900000)),
            0,
            None,
        ),
        "longitude": Any(All(float, Range(min=-180, max=180)), 0, None),
        "longitude_i": Any(
            All(int, Range(min=-18000000, max=18000000)),
            All(float, Range(min=-18000000, max=18000000)),
            0,
            None,
        ),
        "mac": check_mac,
        "model": str,
        "oemId": str,
        "on_time": int,
        "relay_state": int,
        "rssi": Any(int, None),  # rssi can also be positive, see #54
        "sw_ver": str,
        "type": str,
        "mic_type": str,
        "updating": Boolean,
        # these are available on hs220
        "brightness": int,
        "preferred_state": [
            {"brightness": All(int, Range(min=0, max=100)), "index": int}
        ],
        "next_action": {"type": int},
        "child_num": Optional(Any(None, int)),
        "children": Optional(list),
    },
    extra=REMOVE_EXTRA,
)
>>>>>>> 55525fc5
<|MERGE_RESOLUTION|>--- conflicted
+++ resolved
@@ -1,11 +1,8 @@
 import importlib
 import inspect
-<<<<<<< HEAD
 import pkgutil
+import re
 import sys
-=======
-import re
->>>>>>> 55525fc5
 from datetime import datetime
 from unittest.mock import Mock, patch
 
@@ -30,8 +27,6 @@
 
 
 def _get_subclasses(of_class):
-    import kasa
-
     package = sys.modules["kasa"]
     subclasses = set()
     for _, modname, _ in pkgutil.iter_modules(package.__path__):
@@ -246,7 +241,12 @@
     port = 1234
     credentials = Credentials("foo", "bar")
     config = DeviceConfig(host, port_override=port, credentials=credentials)
-    dev = device_class_name_obj[1](host, config=config)
+    klass = device_class_name_obj[1]
+    if issubclass(klass, smart.ChildDevice):
+        parent = smart.Device(host, config=config)
+        dev = klass(parent, 1)
+    else:
+        dev = klass(host, config=config)
     assert dev.host == host
     assert dev.port == port
     assert dev.credentials == credentials
@@ -298,12 +298,12 @@
         assert module.is_supported is not None
 
 
-<<<<<<< HEAD
 @pytest.mark.parametrize("device_class", kasa.deprecated_smart_devices.keys())
 def test_deprecated_devices(device_class):
     with pytest.deprecated_call():
         getattr(kasa, device_class)
-=======
+
+
 def check_mac(x):
     if re.match("[0-9a-f]{2}([-:])[0-9a-f]{2}(\\1[0-9a-f]{2}){4}$", x.lower()):
         return x
@@ -361,5 +361,4 @@
         "children": Optional(list),
     },
     extra=REMOVE_EXTRA,
-)
->>>>>>> 55525fc5
+)
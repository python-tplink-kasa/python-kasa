--- conflicted
+++ resolved
@@ -1,5 +1,4 @@
 [[package]]
-<<<<<<< HEAD
 name = "aiohttp"
 version = "3.7.2"
 description = "Async http client/server framework (asyncio)"
@@ -19,8 +18,6 @@
 speedups = ["aiodns", "brotlipy", "cchardet"]
 
 [[package]]
-=======
->>>>>>> 6b18c5cd
 name = "alabaster"
 version = "0.7.12"
 description = "A configurable sidebar-enabled Sphinx theme"
@@ -45,7 +42,6 @@
 doc = ["sphinx-rtd-theme", "sphinx-autodoc-typehints (>=1.2.0)"]
 test = ["coverage[toml] (>=4.5)", "hypothesis (>=4.0)", "pytest (>=6.0)", "pytest-mock (>=3.6.1)", "trustme", "uvloop (<0.15)", "mock (>=4)", "uvloop (>=0.15)"]
 trio = ["trio (>=0.16)"]
-<<<<<<< HEAD
 
 [[package]]
 name = "appdirs"
@@ -72,10 +68,6 @@
 python-versions = ">=3.5.3"
 
 [[package]]
-=======
-
-[[package]]
->>>>>>> 6b18c5cd
 name = "asyncclick"
 version = "7.1.2.3"
 description = "A simple anyio-compatible fork of Click, for powerful command line utilities."
@@ -155,7 +147,6 @@
 python-versions = ">=3.6.1"
 
 [[package]]
-<<<<<<< HEAD
 name = "chardet"
 version = "3.0.4"
 description = "Universal encoding detector for Python 2 and 3"
@@ -163,6 +154,9 @@
 optional = false
 python-versions = "*"
 
+[package.extras]
+unicode_backport = ["unicodedata2"]
+
 [[package]]
 name = "charset-normalizer"
 version = "2.0.6"
@@ -175,19 +169,6 @@
 unicode_backport = ["unicodedata2"]
 
 [[package]]
-=======
-name = "charset-normalizer"
-version = "2.0.6"
-description = "The Real First Universal Charset Detector. Open, modern and actively maintained alternative to Chardet."
-category = "main"
-optional = false
-python-versions = ">=3.5.0"
-
-[package.extras]
-unicode_backport = ["unicodedata2"]
-
-[[package]]
->>>>>>> 6b18c5cd
 name = "codecov"
 version = "2.1.12"
 description = "Hosted coverage reports for GitHub, Bitbucket and Gitlab"
@@ -337,7 +318,6 @@
 python-versions = ">=3.5"
 
 [[package]]
-<<<<<<< HEAD
 name = "multidict"
 version = "5.0.2"
 description = "multidict implementation"
@@ -347,8 +327,6 @@
 
 
 [[package]]
-=======
->>>>>>> 6b18c5cd
 name = "nodeenv"
 version = "1.6.0"
 description = "Node.js virtual environment builder"
@@ -419,7 +397,6 @@
 python-versions = ">=2.7, !=3.0.*, !=3.1.*, !=3.2.*, !=3.3.*"
 
 [[package]]
-<<<<<<< HEAD
 name = "pycryptodome"
 version = "3.9.9"
 description = "Cryptographic library for Python"
@@ -428,8 +405,6 @@
 python-versions = ">=2.6, !=3.0.*, !=3.1.*, !=3.2.*, !=3.3.*"
 
 [[package]]
-=======
->>>>>>> 6b18c5cd
 name = "pygments"
 version = "2.10.0"
 description = "Pygments is a syntax highlighting package written in Python."
@@ -826,7 +801,6 @@
 tests = ["codecov", "scikit-build", "cmake", "ninja", "pybind11", "pytest", "pytest", "pytest-cov", "pytest", "pytest", "pytest-cov", "typing", "nbformat", "nbconvert", "jupyter-client", "ipython", "ipykernel", "pytest", "pytest-cov"]
 
 [[package]]
-<<<<<<< HEAD
 name = "yarl"
 version = "1.6.3"
 description = "Yet another URL library"
@@ -840,8 +814,6 @@
 typing-extensions = {version = ">=3.7.4", markers = "python_version < \"3.8\""}
 
 [[package]]
-=======
->>>>>>> 6b18c5cd
 name = "zipp"
 version = "3.5.0"
 description = "Backport of pathlib-compatible object wrapper for zip files"
@@ -904,7 +876,6 @@
 anyio = [
     {file = "anyio-3.3.1-py3-none-any.whl", hash = "sha256:d7c604dd491eca70e19c78664d685d5e4337612d574419d503e76f5d7d1590bd"},
     {file = "anyio-3.3.1.tar.gz", hash = "sha256:85913b4e2fec030e8c72a8f9f98092eeb9e25847a6e00d567751b77e34f856fe"},
-<<<<<<< HEAD
 ]
 appdirs = [
     {file = "appdirs-1.4.4-py2.py3-none-any.whl", hash = "sha256:a841dacd6b99318a741b166adb07e19ee71a274450e68237b4650ca1055ab128"},
@@ -913,8 +884,6 @@
 async-generator = [
     {file = "async_generator-1.10-py3-none-any.whl", hash = "sha256:01c7bf666359b4967d2cda0000cc2e4af16a0ae098cbffcb8472fb9e8ad6585b"},
     {file = "async_generator-1.10.tar.gz", hash = "sha256:6ebb3d106c12920aaae42ccb6f787ef5eefdcdd166ea3d628fa8476abe712144"},
-=======
->>>>>>> 6b18c5cd
 ]
 async-timeout = [
     {file = "async-timeout-3.0.1.tar.gz", hash = "sha256:0c3c816a028d47f659d6ff5c745cb2acf1f966da1fe5c19c77a70282b25f4c5f"},
@@ -1096,7 +1065,6 @@
 more-itertools = [
     {file = "more-itertools-8.10.0.tar.gz", hash = "sha256:1debcabeb1df793814859d64a81ad7cb10504c24349368ccf214c664c474f41f"},
     {file = "more_itertools-8.10.0-py3-none-any.whl", hash = "sha256:56ddac45541718ba332db05f464bebfb0768110111affd27f66e0051f276fa43"},
-<<<<<<< HEAD
 ]
 multidict = [
     {file = "multidict-5.0.2-cp36-cp36m-macosx_10_14_x86_64.whl", hash = "sha256:b82400ef848bbac6b9035a105ac6acaa1fb3eea0d164e35bbb21619b88e49fed"},
@@ -1136,8 +1104,6 @@
     {file = "multidict-5.0.2-cp39-cp39-win32.whl", hash = "sha256:17847fede1aafdb7e74e01bb34ab47a1a1ea726e8184c623c45d7e428d2d5d34"},
     {file = "multidict-5.0.2-cp39-cp39-win_amd64.whl", hash = "sha256:a7b8b5bd16376c8ac2977748bd978a200326af5145d8d0e7f799e2b355d425b6"},
     {file = "multidict-5.0.2.tar.gz", hash = "sha256:e5bf89fe57f702a046c7ec718fe330ed50efd4bcf74722940db2eb0919cddb1c"},
-=======
->>>>>>> 6b18c5cd
 ]
 nodeenv = [
     {file = "nodeenv-1.6.0-py2.py3-none-any.whl", hash = "sha256:621e6b7076565ddcacd2db0294c0381e01fd28945ab36bcf00f41c5daf63bef7"},
@@ -1162,7 +1128,6 @@
 py = [
     {file = "py-1.10.0-py2.py3-none-any.whl", hash = "sha256:3b80836aa6d1feeaa108e046da6423ab8f6ceda6468545ae8d02d9d58d18818a"},
     {file = "py-1.10.0.tar.gz", hash = "sha256:21b81bda15b66ef5e1a777a21c4dcd9c20ad3efd0b3f817e7a809035269e1bd3"},
-<<<<<<< HEAD
 ]
 pycryptodome = [
     {file = "pycryptodome-3.9.9-cp27-cp27m-macosx_10_6_intel.whl", hash = "sha256:5598dc6c9dbfe882904e54584322893eff185b98960bbe2cdaaa20e8a437b6e5"},
@@ -1200,8 +1165,6 @@
     {file = "pycryptodome-3.9.9-cp39-cp39-win32.whl", hash = "sha256:a199e9ca46fc6e999e5f47fce342af4b56c7de85fae893c69ab6aa17531fb1e1"},
     {file = "pycryptodome-3.9.9-cp39-cp39-win_amd64.whl", hash = "sha256:6e89bb3826e6f84501e8e3b205c22595d0c5492c2f271cbb9ee1c48eb1866645"},
     {file = "pycryptodome-3.9.9.tar.gz", hash = "sha256:910e202a557e1131b1c1b3f17a63914d57aac55cf9fb9b51644962841c3995c4"},
-=======
->>>>>>> 6b18c5cd
 ]
 pygments = [
     {file = "Pygments-2.10.0-py3-none-any.whl", hash = "sha256:b8e67fe6af78f492b3c4b3e2970c0624cbf08beb1e493b2c99b9fa1b67a20380"},
@@ -1344,7 +1307,6 @@
     {file = "xdoctest-0.15.8-py2.py3-none-any.whl", hash = "sha256:566e2bb2135e144e66ccd390affbe4504a2e96c25ef16260843b9680326cadc9"},
     {file = "xdoctest-0.15.8-py3-none-any.whl", hash = "sha256:80a57af2f8ca709ab9da111ab3b16ec474f11297b9efcc34709a2c3e56ed9ce6"},
     {file = "xdoctest-0.15.8.tar.gz", hash = "sha256:ddd128780593161a7398fcfefc49f5f6dfe4c2eb2816942cb53768d43bcab7b9"},
-<<<<<<< HEAD
 ]
 yarl = [
     {file = "yarl-1.6.3-cp36-cp36m-macosx_10_14_x86_64.whl", hash = "sha256:0355a701b3998dcd832d0dc47cc5dedf3874f966ac7f870e0f3a6788d802d434"},
@@ -1384,8 +1346,6 @@
     {file = "yarl-1.6.3-cp39-cp39-win32.whl", hash = "sha256:5b883e458058f8d6099e4420f0cc2567989032b5f34b271c0827de9f1079a424"},
     {file = "yarl-1.6.3-cp39-cp39-win_amd64.whl", hash = "sha256:4953fb0b4fdb7e08b2f3b3be80a00d28c5c8a2056bb066169de00e6501b986b6"},
     {file = "yarl-1.6.3.tar.gz", hash = "sha256:8a9066529240171b68893d60dca86a763eae2139dd42f42106b03cf4b426bf10"},
-=======
->>>>>>> 6b18c5cd
 ]
 zipp = [
     {file = "zipp-3.5.0-py3-none-any.whl", hash = "sha256:957cfda87797e389580cb8b9e3870841ca991e2125350677b2ca83a0e99390a3"},

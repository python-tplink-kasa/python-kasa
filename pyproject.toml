[project]
name = "python-kasa"
version = "0.7.7"
description = "Python API for TP-Link Kasa and Tapo devices"
license = {text = "GPL-3.0-or-later"}
authors = [ { name = "python-kasa developers" }]
readme = "README.md"
requires-python = ">=3.11,<4.0"
dependencies = [
  "asyncclick>=8.1.7",
  "cryptography>=1.9",
  "aiohttp>=3",
  "tzdata>=2024.2 ; platform_system == 'Windows'",
  "mashumaro>=3.14",
]

classifiers = [
    "License :: OSI Approved :: GNU General Public License v3 or later (GPLv3+)",
    "Operating System :: OS Independent",
    "Programming Language :: Python :: 3",
    "Programming Language :: Python :: 3.11",
    "Programming Language :: Python :: 3.12",
    "Programming Language :: Python :: 3.13",
]

[project.optional-dependencies]
speedups = ["orjson>=3.9.1", "kasa-crypt>=0.2.0"]
docs = ["sphinx~=6.2", "sphinx_rtd_theme~=2.0", "sphinxcontrib-programoutput~=0.0", "myst-parser", "docutils>=0.17"]
shell = ["ptpython", "rich"]

[project.urls]
"Homepage" = "https://github.com/python-kasa/python-kasa"
"Bug Tracker" = "https://github.com/python-kasa/python-kasa/issues"
"Documentation" = "https://python-kasa.readthedocs.io"
"Repository" = "https://github.com/python-kasa/python-kasa"

[project.scripts]
kasa = "kasa.cli.__main__:cli"

[tool.uv]
dev-dependencies = [
  "pytest",
  "pytest-cov",
  "pytest-asyncio",
  "pytest-sugar",
  "pre-commit",
  "voluptuous",
  "toml",
  "pytest-mock",
  "codecov",
  "xdoctest>=1.2.0",
  "coverage[toml]",
  "pytest-timeout~=2.0",
  "pytest-freezer~=0.4",
  "mypy~=1.0",
  "pytest-xdist>=3.6.1",
  "pytest-socket>=0.7.0",
  "ruff==0.7.4",
]


[build-system]
requires = ["hatchling"]
build-backend = "hatchling.build"

[tool.hatch.build.targets.sdist]
include = [
  "/kasa",
  "/devtools",
  "/docs",
  "/tests",
  "/CHANGELOG.md",
]

[tool.hatch.build.targets.wheel]
include = [
  "/kasa",
]

[tool.coverage.run]
source = ["kasa"]
branch = true

[tool.coverage.report]
exclude_lines = [
  # ignore debug logging
  "if debug_enabled:",
  # Don't complain if tests don't hit defensive assertion code:
  "raise AssertionError",
  "raise NotImplementedError",
  # Don't complain about missing debug-only code:
  "def __repr__",
  # Have to re-enable the standard pragma
  "pragma: no cover",
  # TYPE_CHECKING and @overload blocks are never executed during pytest run
  "if TYPE_CHECKING:",
  "@overload"
]

[tool.pytest.ini_options]
testpaths = [
    "tests",
]
markers = [
    "requires_dummy: test requires dummy data to pass, skipped on real devices",
]
asyncio_mode = "auto"
asyncio_default_fixture_loop_scope = "function"
timeout = 10
<<<<<<< HEAD
=======
# dist=loadgroup enables grouping of tests into single worker.
# required as caplog doesn't play nicely with multiple workers.
>>>>>>> 412c65c4
addopts = "--disable-socket --allow-unix-socket --dist=loadgroup"

[tool.doc8]
paths = ["docs"]
ignore = ["D001"]
ignore-path-errors = ["docs/source/index.rst;D000"]


[tool.ruff]
target-version = "py311"

[tool.ruff.lint]
select = [
  "E",  # pycodestyle errors
  "W", # pycodestyle warnings
  "D",  # pydocstyle
  "F",  # pyflakes
  "UP",  # pyupgrade
  "B",  # flake8-bugbear
  "SIM",  # flake8-simplify
  "FA", # flake8-future-annotations
  "I",  # isort
  "S",  # bandit
  "PT",  # flake8-pytest-style
  "LOG",  # flake8-logging
  "G",  # flake8-logging-format
  "ANN",  # annotations
]
ignore = [
  "D105",  # Missing docstring in magic method
  "D107",  # Missing docstring in `__init__`
  "ANN101",  # Missing type annotation for `self`
  "ANN102",  # Missing type annotation for `cls` in classmethod
  "ANN003",  # Missing type annotation for `**kwargs`
  "ANN401",  # allow any
]

[tool.ruff.lint.pydocstyle]
convention = "pep257"

[tool.ruff.lint.per-file-ignores]
"tests/*.py" = [
    "D100",
    "D101",
    "D102",
    "D103",
    "D104",
    "S101", # allow asserts
    "E501", # ignore line-too-longs
    "ANN", # skip for now
]
"docs/source/conf.py" = [
    "D100",
    "D103",
]
# Temporary ANN disable
"kasa/cli/*.py" = [
    "ANN",
]
# Temporary ANN disable
"devtools/*.py" = [
    "ANN",
]


[tool.mypy]
warn_unused_configs = true  # warns if overrides sections unused/mis-spelled

[[tool.mypy.overrides]]
module = [ "kasa.tests.*", "devtools.*" ]
disable_error_code = "annotation-unchecked"

[[tool.mypy.overrides]]
module = [
    "devtools.bench.benchmark",
    "devtools.parse_pcap",
    "devtools.parse_pcap_klap",
    "devtools.perftest",
    "devtools.create_module_fixtures"
]
disable_error_code = "import-not-found,import-untyped"<|MERGE_RESOLUTION|>--- conflicted
+++ resolved
@@ -107,11 +107,8 @@
 asyncio_mode = "auto"
 asyncio_default_fixture_loop_scope = "function"
 timeout = 10
-<<<<<<< HEAD
-=======
 # dist=loadgroup enables grouping of tests into single worker.
 # required as caplog doesn't play nicely with multiple workers.
->>>>>>> 412c65c4
 addopts = "--disable-socket --allow-unix-socket --dist=loadgroup"
 
 [tool.doc8]

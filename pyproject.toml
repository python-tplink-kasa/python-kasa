[tool.poetry]
name = "python-kasa"
version = "0.6.0.1"
description = "Python API for TP-Link Kasa Smarthome devices"
license = "GPL-3.0-or-later"
authors = ["python-kasa developers"]
repository = "https://github.com/python-kasa/python-kasa"
readme = "README.md"
packages = [
  { include = "kasa" }
]
include = [
  { path= "CHANGELOG.md", format = "sdist" }
]

[tool.poetry.urls]
"Bug Tracker" = "https://github.com/python-kasa/python-kasa/issues"
"Documentation" = "https://python-kasa.readthedocs.io"

[tool.poetry.scripts]
kasa = "kasa.cli:cli"

[tool.poetry.dependencies]
python = "^3.8"
anyio = "*"  # see https://github.com/python-trio/asyncclick/issues/18
asyncclick = ">=8"
pydantic = ">=1"
cryptography = ">=1.9"
async-timeout = ">=3.0.0"
aiohttp = ">=3"

# speed ups
orjson = { "version" = ">=3.9.1", optional = true }
kasa-crypt = { "version" = ">=0.2.0", optional = true }

# required only for docs
sphinx = { version = "^5", optional = true }
sphinx_rtd_theme = { version = "^0", optional = true }
sphinxcontrib-programoutput = { version = "^0", optional = true }
myst-parser = { version = "*", optional = true }
docutils = { version = ">=0.17", optional = true }

[tool.poetry.group.dev.dependencies]
pytest = "*"
pytest-cov = "*"
pytest-asyncio = "*"
pytest-sugar = "*"
pre-commit = "*"
voluptuous = "*"
toml = "*"
tox = "*"
pytest-mock = "*"
codecov = "*"
xdoctest = "*"
coverage = {version = "*", extras = ["toml"]}

[tool.poetry.extras]
docs = ["sphinx", "sphinx_rtd_theme", "sphinxcontrib-programoutput", "myst-parser", "docutils"]
speedups = ["orjson", "kasa-crypt"]

[tool.coverage.run]
source = ["kasa"]
branch = true
omit = ["kasa/tests/*"]

[tool.coverage.report]
exclude_lines = [
<<<<<<< HEAD
  # ignore debug logging
  "if debug_enabled:",
  # ignore abstract methods
=======
  # Don't complain if tests don't hit defensive assertion code:
  "raise AssertionError",
>>>>>>> cba073eb
  "raise NotImplementedError",
  # Don't complain about missing debug-only code:
  "def __repr__",
  # Have to re-enable the standard pragma
  "pragma: no cover",
  # TYPE_CHECKING and @overload blocks are never executed during pytest run
  "if TYPE_CHECKING:",
  "@overload"
]

[tool.pytest.ini_options]
markers = [
    "requires_dummy: test requires dummy data to pass, skipped on real devices",
]
asyncio_mode = "auto"

[tool.doc8]
paths = ["docs"]
ignore = ["D001"]
ignore-path-errors = ["docs/source/index.rst;D000"]

[build-system]
requires = ["poetry-core>=1.0.0"]
build-backend = "poetry.core.masonry.api"

[tool.ruff]
target-version = "py38"
select = [
  "E",  # pycodestyle
  "D",  # pydocstyle
  "F",  # pyflakes
  "UP",  # pyupgrade
  "B",  # flake8-bugbear
  "SIM",  # flake8-simplify
  "I",  # isort
  "S",  # bandit
]
ignore = [
  "D105",  # Missing docstring in magic method
  "D107",  # Missing docstring in `__init__`
]

[tool.ruff.pydocstyle]
convention = "pep257"

[tool.ruff.per-file-ignores]
"kasa/tests/*.py" = [
    "D100",
    "D101",
    "D102",
    "D103",
    "D104",
    "F401",
    "S101", # allow asserts
    "E501", # ignore line-too-longs
]
"docs/source/conf.py" = [
    "D100",
    "D103",
]<|MERGE_RESOLUTION|>--- conflicted
+++ resolved
@@ -65,14 +65,11 @@
 
 [tool.coverage.report]
 exclude_lines = [
-<<<<<<< HEAD
   # ignore debug logging
   "if debug_enabled:",
   # ignore abstract methods
-=======
   # Don't complain if tests don't hit defensive assertion code:
   "raise AssertionError",
->>>>>>> cba073eb
   "raise NotImplementedError",
   # Don't complain about missing debug-only code:
   "def __repr__",

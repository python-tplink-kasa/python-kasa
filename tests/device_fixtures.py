from __future__ import annotations

import os
from collections.abc import AsyncGenerator

import pytest

from kasa import (
    Credentials,
    Device,
    DeviceType,
    Discover,
)
from kasa.iot import IotBulb, IotDimmer, IotLightStrip, IotPlug, IotStrip, IotWallSwitch
from kasa.smart import SmartDevice
from kasa.smartcam import SmartCamDevice

from .fakeprotocol_iot import FakeIotProtocol
from .fakeprotocol_smart import FakeSmartProtocol
from .fakeprotocol_smartcam import FakeSmartCamProtocol
from .fixtureinfo import (
    FIXTURE_DATA,
    ComponentFilter,
    FixtureInfo,
    filter_fixtures,
    idgenerator,
)

# Tapo bulbs
BULBS_SMART_VARIABLE_TEMP = {"L530E", "L930-5"}
BULBS_SMART_LIGHT_STRIP = {"L900-5", "L900-10", "L920-5", "L930-5"}
BULBS_SMART_COLOR = {"L530E", *BULBS_SMART_LIGHT_STRIP}
BULBS_SMART_DIMMABLE = {"L510B", "L510E"}
BULBS_SMART = (
    BULBS_SMART_VARIABLE_TEMP.union(BULBS_SMART_COLOR)
    .union(BULBS_SMART_DIMMABLE)
    .union(BULBS_SMART_LIGHT_STRIP)
)

# Kasa (IOT-prefixed) bulbs
BULBS_IOT_LIGHT_STRIP = {"KL400L5", "KL430", "KL420L5"}
BULBS_IOT_VARIABLE_TEMP = {
    "LB120",
    "LB130",
    "KL120",
    "KL125",
    "KL130",
    "KL135",
    "KL430",
}
BULBS_IOT_COLOR = {"LB130", "KL125", "KL130", "KL135", *BULBS_IOT_LIGHT_STRIP}
BULBS_IOT_DIMMABLE = {"KL50", "KL60", "LB100", "LB110", "KL110"}
BULBS_IOT = (
    BULBS_IOT_VARIABLE_TEMP.union(BULBS_IOT_COLOR)
    .union(BULBS_IOT_DIMMABLE)
    .union(BULBS_IOT_LIGHT_STRIP)
)

BULBS_VARIABLE_TEMP = {*BULBS_SMART_VARIABLE_TEMP, *BULBS_IOT_VARIABLE_TEMP}
BULBS_COLOR = {*BULBS_SMART_COLOR, *BULBS_IOT_COLOR}


LIGHT_STRIPS = {*BULBS_SMART_LIGHT_STRIP, *BULBS_IOT_LIGHT_STRIP}
BULBS = {
    *BULBS_IOT,
    *BULBS_SMART,
}


PLUGS_IOT = {
    "HS100",
    "HS103",
    "HS105",
    "HS110",
    "EP10",
    "KP100",
    "KP105",
    "KP115",
    "KP125",
    "KP401",
}
PLUGS_SMART = {
    "P100",
    "P110",
    "P110M",
    "P115",
    "KP125M",
    "EP25",
    "P125M",
    "TP15",
}
PLUGS = {
    *PLUGS_IOT,
    *PLUGS_SMART,
}
SWITCHES_IOT = {
    "HS200",
    "HS210",
    "KS200",
    "KS200M",
}
SWITCHES_SMART = {
    "HS200",
    "KS205",
    "KS225",
    "KS240",
    "S500D",
    "S505",
    "S505D",
}
SWITCHES = {*SWITCHES_IOT, *SWITCHES_SMART}
STRIPS_IOT = {"HS107", "HS300", "KP303", "KP200", "KP400", "EP40"}
STRIPS_SMART = {"P300", "P304M", "TP25", "EP40M", "P210M", "P306"}
STRIPS = {*STRIPS_IOT, *STRIPS_SMART}

DIMMERS_IOT = {"ES20M", "HS220", "KS220", "KS220M", "KS230", "KP405"}
DIMMERS_SMART = {"HS220", "KS225", "S500D", "P135"}
DIMMERS = {
    *DIMMERS_IOT,
    *DIMMERS_SMART,
}

HUBS_SMART = {"H100", "KH100"}
SENSORS_SMART = {
    "T310",
    "T315",
    "T300",
    "T100",
    "T110",
    "S200B",
    "S200D",
    "S210",
    "S220",
    "D100C",  # needs a home category?
}
THERMOSTATS_SMART = {"KE100"}

VACUUMS_SMART = {"RV20"}

WITH_EMETER_IOT = {"HS110", "HS300", "KP115", "KP125", *BULBS_IOT}
WITH_EMETER_SMART = {"P110", "P110M", "P115", "KP125M", "EP25", "P304M"}
WITH_EMETER = {*WITH_EMETER_IOT, *WITH_EMETER_SMART}

DIMMABLE = {*BULBS, *DIMMERS}

ALL_DEVICES_IOT = (
    BULBS_IOT.union(PLUGS_IOT).union(STRIPS_IOT).union(DIMMERS_IOT).union(SWITCHES_IOT)
)
ALL_DEVICES_SMART = (
    BULBS_SMART.union(PLUGS_SMART)
    .union(STRIPS_SMART)
    .union(DIMMERS_SMART)
    .union(HUBS_SMART)
    .union(SENSORS_SMART)
    .union(SWITCHES_SMART)
    .union(THERMOSTATS_SMART)
    .union(VACUUMS_SMART)
)
ALL_DEVICES = ALL_DEVICES_IOT.union(ALL_DEVICES_SMART)

IP_FIXTURE_CACHE: dict[str, FixtureInfo] = {}


def parametrize_combine(parametrized: list[pytest.MarkDecorator]):
    """Combine multiple pytest parametrize dev marks into one set of fixtures."""
    fixtures = set()
    for param in parametrized:
        if param.args[0] != "dev":
            raise Exception(f"Supplied mark is not for dev fixture: {param.args[0]}")
        fixtures.update(param.args[1])
    return pytest.mark.parametrize(
        "dev",
        sorted(list(fixtures)),
        indirect=True,
        ids=idgenerator,
    )


def parametrize_subtract(params: pytest.MarkDecorator, subtract: pytest.MarkDecorator):
    """Combine multiple pytest parametrize dev marks into one set of fixtures."""
    if params.args[0] != "dev" or subtract.args[0] != "dev":
        raise Exception(
            f"Supplied mark is not for dev fixture: {params.args[0]} {subtract.args[0]}"
        )
    fixtures = []
    for param in params.args[1]:
        if param not in subtract.args[1]:
            fixtures.append(param)
    return pytest.mark.parametrize(
        "dev",
        sorted(fixtures),
        indirect=True,
        ids=idgenerator,
    )


def parametrize(
    desc,
    *,
    model_filter=None,
    protocol_filter=None,
    component_filter: str | ComponentFilter | None = None,
    data_root_filter=None,
    device_type_filter=None,
    ids=None,
    fixture_name="dev",
):
    if ids is None:
        ids = idgenerator
    return pytest.mark.parametrize(
        fixture_name,
        filter_fixtures(
            desc,
            model_filter=model_filter,
            protocol_filter=protocol_filter,
            component_filter=component_filter,
            data_root_filter=data_root_filter,
            device_type_filter=device_type_filter,
        ),
        indirect=True,
        ids=ids,
    )


has_emeter = parametrize(
    "has emeter", model_filter=WITH_EMETER, protocol_filter={"SMART", "IOT"}
)
no_emeter = parametrize(
    "no emeter",
    model_filter=ALL_DEVICES - WITH_EMETER,
    protocol_filter={"SMART", "IOT"},
)
has_emeter_smart = parametrize(
    "has emeter smart", model_filter=WITH_EMETER_SMART, protocol_filter={"SMART"}
)
has_emeter_iot = parametrize(
    "has emeter iot", model_filter=WITH_EMETER_IOT, protocol_filter={"IOT"}
)
no_emeter_iot = parametrize(
    "no emeter iot",
    model_filter=ALL_DEVICES_IOT - WITH_EMETER_IOT,
    protocol_filter={"IOT"},
)

plug = parametrize("plugs", model_filter=PLUGS, protocol_filter={"IOT", "SMART"})
plug_iot = parametrize("plugs iot", model_filter=PLUGS, protocol_filter={"IOT"})
wallswitch = parametrize(
    "wall switches", model_filter=SWITCHES, protocol_filter={"IOT", "SMART"}
)
wallswitch_iot = parametrize(
    "wall switches iot", model_filter=SWITCHES, protocol_filter={"IOT"}
)
strip = parametrize("strips", model_filter=STRIPS, protocol_filter={"SMART", "IOT"})
dimmer_iot = parametrize("dimmers", model_filter=DIMMERS, protocol_filter={"IOT"})
lightstrip_iot = parametrize(
    "lightstrips", model_filter=LIGHT_STRIPS, protocol_filter={"IOT"}
)

# bulb types
dimmable_iot = parametrize("dimmable", model_filter=DIMMABLE, protocol_filter={"IOT"})
non_dimmable_iot = parametrize(
    "non-dimmable", model_filter=BULBS - DIMMABLE, protocol_filter={"IOT"}
)
variable_temp = parametrize(
    "variable color temp",
    model_filter=BULBS_VARIABLE_TEMP,
    protocol_filter={"SMART", "IOT"},
)
non_variable_temp = parametrize(
    "non-variable color temp",
    model_filter=BULBS - BULBS_VARIABLE_TEMP,
    protocol_filter={"SMART", "IOT"},
)
color_bulb = parametrize(
    "color bulbs", model_filter=BULBS_COLOR, protocol_filter={"SMART", "IOT"}
)
non_color_bulb = parametrize(
    "non-color bulbs",
    model_filter=BULBS - BULBS_COLOR,
    protocol_filter={"SMART", "IOT"},
)

color_bulb_iot = parametrize(
    "color bulbs iot", model_filter=BULBS_IOT_COLOR, protocol_filter={"IOT"}
)
variable_temp_iot = parametrize(
    "variable color temp iot",
    model_filter=BULBS_IOT_VARIABLE_TEMP,
    protocol_filter={"IOT"},
)
variable_temp_smart = parametrize(
    "variable color temp smart",
    model_filter=BULBS_SMART_VARIABLE_TEMP,
    protocol_filter={"SMART"},
)

bulb_smart = parametrize(
    "bulb devices smart",
    device_type_filter=[DeviceType.Bulb, DeviceType.LightStrip],
    protocol_filter={"SMART"},
)
bulb_iot = parametrize(
    "bulb devices iot", model_filter=BULBS_IOT, protocol_filter={"IOT"}
)
bulb = parametrize_combine([bulb_smart, bulb_iot])

strip_iot = parametrize(
    "strip devices iot", model_filter=STRIPS_IOT, protocol_filter={"IOT"}
)
strip_smart = parametrize(
    "strip devices smart", model_filter=STRIPS_SMART, protocol_filter={"SMART"}
)

plug_smart = parametrize(
    "plug devices smart", model_filter=PLUGS_SMART, protocol_filter={"SMART"}
)
switch_smart = parametrize(
    "switch devices smart", model_filter=SWITCHES_SMART, protocol_filter={"SMART"}
)
dimmers_smart = parametrize(
    "dimmer devices smart", model_filter=DIMMERS_SMART, protocol_filter={"SMART"}
)
hubs_smart = parametrize(
    "hubs smart", model_filter=HUBS_SMART, protocol_filter={"SMART"}
)
sensors_smart = parametrize(
    "sensors smart", model_filter=SENSORS_SMART, protocol_filter={"SMART.CHILD"}
)
thermostats_smart = parametrize(
    "thermostats smart", model_filter=THERMOSTATS_SMART, protocol_filter={"SMART.CHILD"}
)
device_smart = parametrize(
    "devices smart", model_filter=ALL_DEVICES_SMART, protocol_filter={"SMART"}
)
device_iot = parametrize(
    "devices iot", model_filter=ALL_DEVICES_IOT, protocol_filter={"IOT"}
)
device_smartcam = parametrize("devices smartcam", protocol_filter={"SMARTCAM"})
camera_smartcam = parametrize(
    "camera smartcam",
    device_type_filter=[DeviceType.Camera],
    protocol_filter={"SMARTCAM", "SMARTCAM.CHILD"},
)
hub_smartcam = parametrize(
    "hub smartcam",
    device_type_filter=[DeviceType.Hub],
    protocol_filter={"SMARTCAM"},
)
<<<<<<< HEAD
hubs = parametrize_combine([hubs_smart, hub_smartcam])
=======
doobell_smartcam = parametrize(
    "doorbell smartcam",
    device_type_filter=[DeviceType.Doorbell],
    protocol_filter={"SMARTCAM", "SMARTCAM.CHILD"},
)
chime_smart = parametrize(
    "chime smart",
    device_type_filter=[DeviceType.Chime],
    protocol_filter={"SMART"},
)
>>>>>>> 5e57f8bd
vacuum = parametrize("vacuums", device_type_filter=[DeviceType.Vacuum])


def check_categories():
    """Check that every fixture file is categorized."""
    categorized_fixtures = set(
        dimmer_iot.args[1]
        + strip.args[1]
        + plug.args[1]
        + bulb.args[1]
        + wallswitch.args[1]
        + lightstrip_iot.args[1]
        + bulb_smart.args[1]
        + dimmers_smart.args[1]
        + hubs_smart.args[1]
        + sensors_smart.args[1]
        + thermostats_smart.args[1]
        + chime_smart.args[1]
        + camera_smartcam.args[1]
        + doobell_smartcam.args[1]
        + hub_smartcam.args[1]
        + vacuum.args[1]
    )
    diffs: set[FixtureInfo] = set(FIXTURE_DATA) - set(categorized_fixtures)
    if diffs:
        print(diffs)
        for diff in diffs:
            print(
                f"No category for file {diff.name} protocol {diff.protocol}, add to the corresponding set (BULBS, PLUGS, ..)"
            )
        raise Exception(f"Missing category for {diff.name}")


check_categories()


def device_for_fixture_name(model, protocol):
    if protocol in {"SMART", "SMART.CHILD"}:
        return SmartDevice
    elif protocol in {"SMARTCAM", "SMARTCAM.CHILD"}:
        return SmartCamDevice
    else:
        for d in STRIPS_IOT:
            if d in model:
                return IotStrip

        for d in PLUGS_IOT:
            if d in model:
                return IotPlug
        for d in SWITCHES_IOT:
            if d in model:
                return IotWallSwitch

        # Light strips are recognized also as bulbs, so this has to go first
        for d in BULBS_IOT_LIGHT_STRIP:
            if d in model:
                return IotLightStrip

        for d in BULBS_IOT:
            if d in model:
                return IotBulb

        for d in DIMMERS_IOT:
            if d in model:
                return IotDimmer

    raise Exception("Unable to find type for %s", model)


async def _update_and_close(d) -> Device:
    await d.update()
    await d.protocol.close()
    return d


async def _discover_update_and_close(ip, username, password) -> Device:
    if username and password:
        credentials = Credentials(username=username, password=password)
    else:
        credentials = None
    d = await Discover.discover_single(ip, timeout=10, credentials=credentials)
    return await _update_and_close(d)


async def get_device_for_fixture(
    fixture_data: FixtureInfo, *, verbatim=False, update_after_init=True
) -> Device:
    # if the wanted file is not an absolute path, prepend the fixtures directory

    d = device_for_fixture_name(fixture_data.name, fixture_data.protocol)(
        host="127.0.0.123"
    )

    # smart child devices sometimes check _is_hub_child which needs a parent
    # of DeviceType.Hub
    class DummyParent:
        device_type = DeviceType.Hub

    if fixture_data.protocol in {"SMARTCAM.CHILD"}:
        d._parent = DummyParent()

    if fixture_data.protocol in {"SMART", "SMART.CHILD"}:
        d.protocol = FakeSmartProtocol(
            fixture_data.data, fixture_data.name, verbatim=verbatim
        )
    elif fixture_data.protocol in {"SMARTCAM", "SMARTCAM.CHILD"}:
        d.protocol = FakeSmartCamProtocol(
            fixture_data.data, fixture_data.name, verbatim=verbatim
        )
    else:
        d.protocol = FakeIotProtocol(fixture_data.data, verbatim=verbatim)

    discovery_data = None
    if "discovery_result" in fixture_data.data:
        discovery_data = fixture_data.data["discovery_result"]["result"]
    elif "system" in fixture_data.data:
        discovery_data = {
            "system": {"get_sysinfo": fixture_data.data["system"]["get_sysinfo"]}
        }

    if discovery_data:  # Child devices do not have discovery info
        d.update_from_discover_info(discovery_data)

    if update_after_init:
        await _update_and_close(d)
    return d


async def get_device_for_fixture_protocol(fixture, protocol):
    finfo = FixtureInfo(name=fixture, protocol=protocol, data={})
    for fixture_info in FIXTURE_DATA:
        if finfo == fixture_info:
            return await get_device_for_fixture(fixture_info)


def get_fixture_info(fixture, protocol):
    finfo = FixtureInfo(name=fixture, protocol=protocol, data={})
    for fixture_info in FIXTURE_DATA:
        if finfo == fixture_info:
            return fixture_info


def get_nearest_fixture_to_ip(dev):
    if isinstance(dev, SmartDevice):
        protocol_fixtures = filter_fixtures("", protocol_filter={"SMART"})
    elif isinstance(dev, SmartCamDevice):
        protocol_fixtures = filter_fixtures("", protocol_filter={"SMARTCAM"})
    else:
        protocol_fixtures = filter_fixtures("", protocol_filter={"IOT"})
    assert protocol_fixtures, "Unknown device type"

    # This will get the best fixture with a match on model region
    if (di := dev.device_info) and (
        model_region_fixtures := filter_fixtures(
            "",
            model_filter={di.long_name + (f"({di.region})" if di.region else "")},
            fixture_list=protocol_fixtures,
        )
    ):
        return next(iter(model_region_fixtures))

    # This will get the best fixture based on model starting with the name.
    if "(" in dev.model:
        model, _, _ = dev.model.partition("(")
    else:
        model = dev.model
    if model_fixtures := filter_fixtures(
        "", model_startswith_filter=model, fixture_list=protocol_fixtures
    ):
        return next(iter(model_fixtures))

    if device_type_fixtures := filter_fixtures(
        "", device_type_filter={dev.device_type}, fixture_list=protocol_fixtures
    ):
        return next(iter(device_type_fixtures))

    return next(iter(protocol_fixtures))


@pytest.fixture(params=filter_fixtures("main devices"), ids=idgenerator)
async def dev(request) -> AsyncGenerator[Device, None]:
    """Device fixture.

    Provides a device (given --ip) or parametrized fixture for the supported devices.
    The initial update is called automatically before returning the device.
    """
    fixture_data: FixtureInfo = request.param
    dev: Device

    ip = request.config.getoption("--ip")
    username = request.config.getoption("--username") or os.environ.get("KASA_USERNAME")
    password = request.config.getoption("--password") or os.environ.get("KASA_PASSWORD")
    if ip:
        fixture = IP_FIXTURE_CACHE.get(ip)

        d = None
        if not fixture:
            d = await _discover_update_and_close(ip, username, password)
            IP_FIXTURE_CACHE[ip] = fixture = get_nearest_fixture_to_ip(d)
        assert fixture
        if fixture.name != fixture_data.name:
            pytest.skip(f"skipping file {fixture_data.name}")
            dev = None
        else:
            dev = d if d else await _discover_update_and_close(ip, username, password)
    else:
        dev = await get_device_for_fixture(fixture_data)

    yield dev

    if dev:
        await dev.disconnect()


def get_parent_and_child_modules(device: Device, module_name):
    """Return iterator of module if exists on parent and children.

    Useful for testing devices that have components listed on the parent that are only
    supported on the children, i.e. ks240.
    """
    if module_name in device.modules:
        yield device.modules[module_name]
    for child in device.children:
        if module_name in child.modules:
            yield child.modules[module_name]<|MERGE_RESOLUTION|>--- conflicted
+++ resolved
@@ -346,9 +346,7 @@
     device_type_filter=[DeviceType.Hub],
     protocol_filter={"SMARTCAM"},
 )
-<<<<<<< HEAD
 hubs = parametrize_combine([hubs_smart, hub_smartcam])
-=======
 doobell_smartcam = parametrize(
     "doorbell smartcam",
     device_type_filter=[DeviceType.Doorbell],
@@ -359,7 +357,6 @@
     device_type_filter=[DeviceType.Chime],
     protocol_filter={"SMART"},
 )
->>>>>>> 5e57f8bd
 vacuum = parametrize("vacuums", device_type_filter=[DeviceType.Vacuum])
 
 

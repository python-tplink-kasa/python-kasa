--- conflicted
+++ resolved
@@ -679,10 +679,6 @@
             return self._set_on_off_gradually_info(info, params)
         elif method == "set_child_protection":
             return self._update_sysinfo_key(info, "child_protection", params["enable"])
-<<<<<<< HEAD
-        # Vacuum special actions
-        elif method in ["playSelectAudio", "resetConsumablesTime"]:
-=======
         elif method == "remove_child_device_list":
             return self._hub_remove_device(info, params)
         # actions
@@ -691,8 +687,8 @@
             "add_child_device_list",  # hub pairing
             "remove_child_device_list",  # hub pairing
             "playSelectAudio",  # vacuum special actions
+            "resetConsumablesTime",  # vacuum special actions
         ]:
->>>>>>> 05085462
             return {"error_code": 0}
         elif method[:3] == "set":
             target_method = f"get{method[3:]}"

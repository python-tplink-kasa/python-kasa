--- conflicted
+++ resolved
@@ -164,7 +164,6 @@
             "energy_monitoring",
             {"igain": 10861, "vgain": 118657},
         ),
-<<<<<<< HEAD
         "get_protection_power": (
             "power_protection",
             {"enabled": False, "protection_power": 0},
@@ -172,7 +171,7 @@
         "get_max_power": (
             "power_protection",
             {"max_power": 3904},
-=======
+        ),
         "get_matter_setup_info": (
             "matter",
             {
@@ -189,7 +188,6 @@
         "get_scan_child_device_list": (
             "child_quick_setup",
             {"child_device_list": [{"dummy": "response"}], "scan_status": "idle"},
->>>>>>> b7014412
         ),
     }
 

--- conflicted
+++ resolved
@@ -53,18 +53,12 @@
         self.verbatim = verbatim
         if not is_child:
             self.info = copy.deepcopy(info)
-<<<<<<< HEAD
-            self.child_protocols = FakeSmartTransport._get_child_protocols(
-                self.info, self.fixture_name, "getChildDeviceList", self.verbatim
-            )
-=======
             # We don't need to get the child fixtures if testing things like
             # lists
             if get_child_fixtures:
                 self.child_protocols = FakeSmartTransport._get_child_protocols(
-                    self.info, self.fixture_name, "getChildDeviceList"
+                    self.info, self.fixture_name, "getChildDeviceList", self.verbatim
                 )
->>>>>>> 7b3dde9a
         else:
             self.info = info
 

--- conflicted
+++ resolved
@@ -75,14 +75,11 @@
 
 
 def _normalize_child_device_ids(info: dict):
-<<<<<<< HEAD
-=======
     """Scrubbed child device ids in hubs may not match ids in child fixtures.
 
     Different hub fixtures could create the same child fixture so we scrub
     them again for the purpose of the test.
     """
->>>>>>> 2e3b1bc3
     if dev_info := info.get("get_device_info"):
         dev_info["device_id"] = "SCRUBBED"
     elif (
@@ -123,7 +120,6 @@
         saved_fixture_data = {
             key: val for key, val in saved_fixture_data.items() if val != -1001
         }
-<<<<<<< HEAD
 
         # Remove the child info from parent from the comparison because the
         # child may have been created by a different parent fixture
@@ -136,8 +132,6 @@
             redacted_cifp = redact_data(created_cifp, _wrap_redactors(SMART_REDACTORS))
             assert created_cifp == redacted_cifp
 
-=======
->>>>>>> 2e3b1bc3
         assert saved_fixture_data == created_child_fixture.data
 
 
